--- conflicted
+++ resolved
@@ -339,11 +339,6 @@
         })
 }
 
-<<<<<<< HEAD
-fn run_graphql_request<RS>(
-    service: RS,
-    method: http::Method,
-=======
 #[tracing::instrument(skip_all,
     name = "graphql_request",
     fields(
@@ -354,9 +349,10 @@
     ),
     level = "info"
 )]
-fn run_graphql_request<Router, PreparedQuery>(
-    router: Arc<Router>,
->>>>>>> 4f608726
+fn run_graphql_request<RS>(
+    service: RS,
+    method: http::Method,
+
     request: graphql::Request,
     header_map: HeaderMap,
 ) -> impl Future<Output = Box<dyn Reply>> + Send
@@ -385,7 +381,6 @@
     });
 
     async move {
-<<<<<<< HEAD
         match service.ready_oneshot().await {
             Ok(service) => {
                 let service = service.clone();
@@ -395,9 +390,7 @@
                     .unwrap();
                 *http_request.headers_mut() = header_map;
 
-                let response = stream_request(service, http_request)
-                    .instrument(tracing::info_span!("graphql_request"))
-                    .await;
+                let response = stream_request(service, http_request).await;
 
                 Box::new(Response::new(Body::from(response))) as Box<dyn Reply>
             }
@@ -406,11 +399,6 @@
                 StatusCode::BAD_REQUEST,
             )),
         }
-=======
-        let response = stream_request(router, request).await;
-
-        Box::new(Response::new(Body::from(response))) as Box<dyn Reply>
->>>>>>> 4f608726
     }
 }
 
