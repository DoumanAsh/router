//! Telemetry customization.
use crate::plugins::telemetry::config::{MetricsCommon, Trace};
use crate::plugins::telemetry::metrics::{
    AggregateMeterProvider, BasicMetrics, MetricsBuilder, MetricsConfigurator,
    MetricsExporterHandle,
};
use crate::plugins::telemetry::tracing::TracingConfigurator;
use crate::subscriber::replace_layer;
<<<<<<< HEAD
use apollo_router_core::reexports::router_bridge::planner::UsageReporting;
use apollo_router_core::{
    http_compat, register_plugin, Handler, Plugin, QueryPlannerRequest, QueryPlannerResponse,
    ResponseBody, RouterRequest, RouterResponse, SubgraphRequest, SubgraphResponse,
=======
use ::tracing::{info_span, Span};
use apollo_router_core::{
    http_compat, register_plugin, ExecutionRequest, ExecutionResponse, Handler, Plugin,
    QueryPlannerRequest, QueryPlannerResponse, ResponseBody, RouterRequest, RouterResponse,
    ServiceBuilderExt, SubgraphRequest, SubgraphResponse,
>>>>>>> 80eb0199
};
use apollo_spaceport::server::ReportSpaceport;
use bytes::Bytes;
use futures::FutureExt;
use http::{HeaderValue, StatusCode};
use opentelemetry::propagation::TextMapPropagator;
use opentelemetry::sdk::propagation::{
    BaggagePropagator, TextMapCompositePropagator, TraceContextPropagator,
};
use opentelemetry::sdk::trace::Builder;
use opentelemetry::trace::{Tracer, TracerProvider};
use opentelemetry::{global, KeyValue};
use serde::{Deserialize, Serialize};
use std::collections::HashMap;
use std::error::Error;
use std::fmt;
use std::time::{Duration, Instant};
use tower::steer::Steer;
use tower::util::BoxService;
use tower::{service_fn, BoxError, ServiceBuilder, ServiceExt};
use url::Url;

mod apollo;
mod config;
mod metrics;
mod otlp;
mod tracing;

<<<<<<< HEAD
static EXTENSION_KEY: &str = "telemetry";

#[derive(Deserialize, Serialize, Debug)]

struct PartialQueryStats {
    client_name: String,
    client_version: String,
    elapsed: Option<Duration>,
    usage_reporting: Option<UsageReporting>,
}

impl PartialQueryStats {
    pub fn new(client_name: String, client_version: String) -> Self {
        Self {
            client_name,
            client_version,
            elapsed: Default::default(),
            usage_reporting: Default::default(),
        }
    }
}

#[derive(Deserialize, Serialize, Debug)]
struct QueryStats {
    client_name: String,
    client_version: String,
    elapsed: Duration,
    usage_reporting: UsageReporting,
}

impl TryFrom<PartialQueryStats> for QueryStats {
    type Error = &'static str;

    fn try_from(value: PartialQueryStats) -> Result<Self, Self::Error> {
        if value.elapsed.is_none() {
            return Err("elapsed is not set");
        }
        if value.usage_reporting.is_none() {
            return Err("usage reporting is not set");
        }

        Ok(Self {
            client_name: value.client_name,
            client_version: value.client_version,
            elapsed: value.elapsed.expect("checked above;qed"),
            usage_reporting: value.usage_reporting.expect("checked above;qed"),
        })
    }
}
=======
pub static ROUTER_SPAN_NAME: &str = "router";
>>>>>>> 80eb0199

pub struct Telemetry {
    config: config::Conf,
    tracer_provider: Option<opentelemetry::sdk::trace::TracerProvider>,
    // Do not remove _metrics_exporters. Metrics will not be exported if it is removed.
    // Typically the handles are a PushController but may be something else. Dropping the handle will
    // shutdown exporter.
    _metrics_exporters: Vec<MetricsExporterHandle>,
    meter_provider: AggregateMeterProvider,
    custom_endpoints: HashMap<String, Handler>,
    spaceport_shutdown: Option<futures::channel::oneshot::Sender<()>>,
}

#[derive(Debug)]
struct ReportingError;

impl fmt::Display for ReportingError {
    fn fmt(&self, f: &mut fmt::Formatter<'_>) -> fmt::Result {
        write!(f, "ReportingError")
    }
}

impl std::error::Error for ReportingError {}

fn setup_tracing<T: TracingConfigurator>(
    mut builder: Builder,
    configurator: &Option<T>,
    tracing_config: &Trace,
) -> Result<Builder, BoxError> {
    if let Some(config) = configurator {
        builder = config.apply(builder, tracing_config)?;
    }
    Ok(builder)
}

fn setup_metrics_exporter<T: MetricsConfigurator>(
    mut builder: MetricsBuilder,
    configurator: &Option<T>,
    metrics_common: &MetricsCommon,
) -> Result<MetricsBuilder, BoxError> {
    if let Some(config) = configurator {
        builder = config.apply(builder, metrics_common)?;
    }
    Ok(builder)
}

fn apollo_key() -> Option<String> {
    std::env::var("APOLLO_KEY").ok()
}

fn apollo_graph_reference() -> Option<String> {
    std::env::var("APOLLO_GRAPH_REF").ok()
}

impl Drop for Telemetry {
    fn drop(&mut self) {
        if let Some(tracer_provider) = self.tracer_provider.take() {
            // Tracer providers must be flushed. This may happen as part of otel if the provider was set
            // as the global, but may also happen in the case of an failed config reload.
            // If the tracer prover is present then it was not handed over so we must flush it.
            // The magic incantation seems to be that the flush MUST happen in a separate thread.
            ::tracing::debug!("flushing telemetry");
            std::thread::spawn(|| async {
                let jh = tokio::task::spawn_blocking(move || {
                    opentelemetry::trace::TracerProvider::force_flush(&tracer_provider);
                });
                futures::executor::block_on(jh).expect("failed to flush tracer provider");
            });
        }

        if let Some(sender) = self.spaceport_shutdown.take() {
            ::tracing::debug!("notifying spaceport to shut down");
            let _ = sender.send(());
        }
    }
}

#[async_trait::async_trait]
impl Plugin for Telemetry {
    type Config = config::Conf;

    fn activate(&mut self) {
        // The active service is about to be swapped in.
        // The rest of this code in this method is expected to succeed.
        // The issue is that Otel uses globals for a bunch of stuff.
        // If we move to a completely tower based architecture then we could make this nicer.
        let tracer_provider = self
            .tracer_provider
            .take()
            .expect("trace_provider will have been set in startup, qed");
        let tracer = tracer_provider.versioned_tracer(
            "apollo-router",
            Some(env!("CARGO_PKG_VERSION")),
            None,
        );
        let telemetry = tracing_opentelemetry::layer().with_tracer(tracer);
        Self::replace_tracer_provider(tracer_provider);

        replace_layer(Box::new(telemetry))
            .expect("set_global_subscriber() was not called at startup, fatal");
        opentelemetry::global::set_error_handler(handle_error)
            .expect("otel error handler lock poisoned, fatal");
        global::set_text_map_propagator(Self::create_propagator(&self.config));
    }

    async fn new(mut config: Self::Config) -> Result<Self, BoxError> {
        // Apollo config is special because we enable tracing if some env variables are present.
        let apollo = config.apollo.get_or_insert_with(Default::default);
        if apollo.apollo_key.is_none() {
            apollo.apollo_key = apollo_key()
        }
        if apollo.apollo_graph_ref.is_none() {
            apollo.apollo_graph_ref = apollo_graph_reference()
        }

        // If we have key and graph ref but no endpoint we start embedded spaceport
        let (spaceport, shutdown_tx) = match apollo {
            apollo::Config {
                apollo_key: Some(_),
                apollo_graph_ref: Some(_),
                endpoint: None,
                ..
            } => {
                ::tracing::debug!("starting Spaceport");
                let (shutdown_tx, shutdown_rx) = futures::channel::oneshot::channel();
                let report_spaceport = ReportSpaceport::new(
                    "127.0.0.1:0".parse()?,
                    Some(Box::pin(shutdown_rx.map(|_| ()))),
                )
                .await?;
                // Now that the port is known update the config
                apollo.endpoint = Some(Url::parse(&format!(
                    "https://{}",
                    report_spaceport.address()
                ))?);
                (Some(report_spaceport), Some(shutdown_tx))
            }
            _ => (None, None),
        };

        // Setup metrics
        // The act of setting up metrics will overwrite a global meter. However it is essential that
        // we use the aggregate meter provider that is created below. It enables us to support
        // sending metrics to multiple providers at once, of which hopefully Apollo Studio will
        // eventually be one.
        let mut builder = Self::create_metrics_exporters(&config)?;

        //// THIS IS IMPORTANT
        // Once the trace provider has been created this method MUST NOT FAIL
        // The trace provider will not be shut down if drop is not called and it will result in a hang.
        // Don't add anything fallible after the tracer provider has been created.
        let tracer_provider = Self::create_tracer_provider(&config)?;

        let plugin = Ok(Telemetry {
            spaceport_shutdown: shutdown_tx,
            tracer_provider: Some(tracer_provider),
            custom_endpoints: builder.custom_endpoints(),
            _metrics_exporters: builder.exporters(),
            meter_provider: builder.meter_provider(),
            config,
        });

        // We're safe now for shutdown.

        // Start spaceport
        if let Some(spaceport) = spaceport {
            tokio::spawn(async move {
                if let Err(e) = spaceport.serve().await {
                    match e.source() {
                        Some(source) => {
                            ::tracing::warn!("spaceport did not terminate normally: {}", source);
                        }
                        None => {
                            ::tracing::warn!("spaceport did not terminate normally: {}", e);
                        }
                    }
                };
            });
        }

        plugin
    }

    fn router_service(
        &mut self,
        service: BoxService<RouterRequest, RouterResponse, BoxError>,
    ) -> BoxService<RouterRequest, RouterResponse, BoxError> {
        let metrics = BasicMetrics::new(&self.meter_provider);
<<<<<<< HEAD
        service
            .map_request(|req: RouterRequest| {
                let client_name = req
                    .originating_request
                    .headers()
                    .get("apollographql-client-name")
                    .map(HeaderValue::to_str)
                    .unwrap_or(Ok(""))
                    .unwrap_or_default();

                let client_version = req
                    .originating_request
                    .headers()
                    .get("apollographql-client-version")
                    .map(HeaderValue::to_str)
                    .unwrap_or(Ok(""))
                    .unwrap_or("");

                if let Err(e)=req.context.insert(
                    EXTENSION_KEY.to_string(),
                    PartialQueryStats::new(client_name.to_string(), client_version.to_string()),
                ) {
                    ::tracing::warn!("telemetry: couldn't insert client id and version to the context : {e}");
                }
                req
            })
=======
        ServiceBuilder::new()
            .instrument(Self::router_service_span(
                self.config.apollo.clone().unwrap_or_default(),
            ))
            .service(service)
>>>>>>> 80eb0199
            .map_future(move |f| {
                // Using Instant because it is guaranteed to be monotonically increasing.
                let now = Instant::now();
<<<<<<< HEAD
                let metrics = metrics.clone();

                f.map(move |r| {
=======
                f.map(move |r: Result<RouterResponse, BoxError>| {
>>>>>>> 80eb0199
                    match &r {
                        Ok(response) => {
                            if let Err(e)=response.context.upsert(
                                EXTENSION_KEY,
                                |mut partial_query_stats: PartialQueryStats| {
                                    partial_query_stats.elapsed = Some(now.elapsed());
                                    partial_query_stats
                                },
                                || panic!("no {EXTENSION_KEY} in context. This cannot happen;qed"),
                            ) {
                                ::tracing::warn!("telemetry: couldn't insert query elapsed time to the context : {e}");
                            }

                            metrics.http_requests_total.add(
                                1,
                                &[KeyValue::new(
                                    "status",
                                    response.response.status().as_u16().to_string(),
                                )],
                            );
                        }
                        Err(_) => {
                            metrics.http_requests_error_total.add(1, &[]);
                        }
                    }
                    metrics
                        .http_requests_duration
                        .record(now.elapsed().as_secs_f64(), &[]);
                    r
                })
            })
            // TODO: map an error as well, to try to extract usage reporting
            .map_response(|res: RouterResponse| {
                let partial_query_stats: PartialQueryStats = res
                    .context
                    .get(EXTENSION_KEY)
                    .expect("no {EXTENSION_KEY} in context. This cannot happen;qed")
                    .expect("{EXTENSION_KEY} in context is empty. This cannot happen;qed");

                match QueryStats::try_from(partial_query_stats) {
                    Ok(query_stats) => {
                        // TODO: push things to uplink \o/
                        ::tracing::debug!("full query stats received: {:?}",&query_stats);
                    }
                    Err(e) => {
                        ::tracing::debug!("telemetry: couldn't gather query stats : {e}");
                    }
                }
                res
            })
            .boxed()
    }

    fn query_planning_service(
        &mut self,
        service: BoxService<QueryPlannerRequest, QueryPlannerResponse, BoxError>,
    ) -> BoxService<QueryPlannerRequest, QueryPlannerResponse, BoxError> {
        service
            .map_response(|res: QueryPlannerResponse| {
                if let Err(e)=res.context
                    .upsert(
                        EXTENSION_KEY,
                        |mut partial_query_stats: PartialQueryStats| {
                            partial_query_stats.usage_reporting =
                                res.query_plan.usage_reporting.clone();
                            partial_query_stats
                        },
                        || panic!("no {EXTENSION_KEY} in context. This cannot happen;qed"),
                    ) {
                        ::tracing::warn!("telemetry: couldn't insert usage reporting to the telemetry extension : {e}");
                    }

                res
            })
            .boxed()
    }

    fn query_planning_service(
        &mut self,
        service: BoxService<QueryPlannerRequest, QueryPlannerResponse, BoxError>,
    ) -> BoxService<QueryPlannerRequest, QueryPlannerResponse, BoxError> {
        ServiceBuilder::new()
            .instrument(move |_| info_span!("query_planning"))
            .service(service)
            .boxed()
    }

    fn execution_service(
        &mut self,
        service: BoxService<ExecutionRequest, ExecutionResponse, BoxError>,
    ) -> BoxService<ExecutionRequest, ExecutionResponse, BoxError> {
        ServiceBuilder::new()
            .instrument(move |_| info_span!("execution"))
            .service(service)
            .boxed()
    }

    fn subgraph_service(
        &mut self,
        name: &str,
        service: BoxService<SubgraphRequest, SubgraphResponse, BoxError>,
    ) -> BoxService<SubgraphRequest, SubgraphResponse, BoxError> {
        let metrics = BasicMetrics::new(&self.meter_provider);
        let subgraph_attribute = KeyValue::new("subgraph", name.to_string());
        let name = name.to_owned();
        ServiceBuilder::new()
            .instrument(move |_| info_span!("subgraph", name = name.as_str()))
            .service(service)
            .map_future(move |f| {
                let metrics = metrics.clone();
                let subgraph_attribute = subgraph_attribute.clone();
                // Using Instant because it is guaranteed to be monotonically increasing.
                let now = Instant::now();
                f.map(move |r| {
                    match &r {
                        Ok(response) => {
                            metrics.http_requests_total.add(
                                1,
                                &[
                                    KeyValue::new(
                                        "status",
                                        response.response.status().as_u16().to_string(),
                                    ),
                                    subgraph_attribute.clone(),
                                ],
                            );
                        }
                        Err(_) => {
                            metrics
                                .http_requests_error_total
                                .add(1, &[subgraph_attribute.clone()]);
                        }
                    }
                    metrics
                        .http_requests_duration
                        .record(now.elapsed().as_secs_f64(), &[subgraph_attribute.clone()]);
                    r
                })
            })
            .boxed()
    }

    fn custom_endpoint(&self) -> Option<Handler> {
        let (paths, mut endpoints): (Vec<_>, Vec<_>) =
            self.custom_endpoints.clone().into_iter().unzip();
        endpoints.push(Self::not_found_endpoint());
        let not_found_index = endpoints.len() - 1;

        let svc = Steer::new(
            // All services we route between
            endpoints,
            // How we pick which service to send the request to
            move |req: &http_compat::Request<Bytes>, _services: &[_]| {
                let endpoint = req
                    .uri()
                    .path()
                    .trim_start_matches("/plugins/apollo.telemetry");
                if let Some(index) = paths.iter().position(|path| path == endpoint) {
                    index
                } else {
                    not_found_index
                }
            },
        )
        .boxed();

        Some(Handler::new(svc))
    }
}

impl Telemetry {
    fn create_propagator(config: &config::Conf) -> TextMapCompositePropagator {
        let propagation = config
            .clone()
            .tracing
            .and_then(|c| c.propagation)
            .unwrap_or_default();

        let tracing = config.clone().tracing.unwrap_or_default();

        let mut propagators: Vec<Box<dyn TextMapPropagator + Send + Sync + 'static>> = Vec::new();
        if propagation.baggage.unwrap_or_default() {
            propagators.push(Box::new(BaggagePropagator::default()));
        }
        if propagation.trace_context.unwrap_or_default() || tracing.otlp.is_some() {
            propagators.push(Box::new(TraceContextPropagator::default()));
        }
        if propagation.zipkin.unwrap_or_default() || tracing.zipkin.is_some() {
            propagators.push(Box::new(opentelemetry_zipkin::Propagator::default()));
        }
        if propagation.jaeger.unwrap_or_default() || tracing.jaeger.is_some() {
            propagators.push(Box::new(opentelemetry_jaeger::Propagator::default()));
        }
        if propagation.datadog.unwrap_or_default() || tracing.datadog.is_some() {
            propagators.push(Box::new(opentelemetry_datadog::DatadogPropagator::default()));
        }

        TextMapCompositePropagator::new(propagators)
    }

    fn create_tracer_provider(
        config: &config::Conf,
    ) -> Result<opentelemetry::sdk::trace::TracerProvider, BoxError> {
        let tracing_config = config.tracing.clone().unwrap_or_default();
        let trace_config = &tracing_config.trace_config.unwrap_or_default();
        let mut builder =
            opentelemetry::sdk::trace::TracerProvider::builder().with_config(trace_config.into());

        builder = setup_tracing(builder, &tracing_config.jaeger, trace_config)?;
        builder = setup_tracing(builder, &tracing_config.zipkin, trace_config)?;
        builder = setup_tracing(builder, &tracing_config.datadog, trace_config)?;
        builder = setup_tracing(builder, &tracing_config.otlp, trace_config)?;
        builder = setup_tracing(builder, &config.apollo, trace_config)?;
        let tracer_provider = builder.build();
        Ok(tracer_provider)
    }

    fn create_metrics_exporters(config: &config::Conf) -> Result<MetricsBuilder, BoxError> {
        let metrics_config = config.metrics.clone().unwrap_or_default();
        let metrics_common_config = &metrics_config.common.unwrap_or_default();
        let mut builder = MetricsBuilder::default();
        builder =
            setup_metrics_exporter(builder, &metrics_config.prometheus, metrics_common_config)?;
        builder = setup_metrics_exporter(builder, &metrics_config.otlp, metrics_common_config)?;
        Ok(builder)
    }

    fn not_found_endpoint() -> Handler {
        Handler::new(
            service_fn(|_req: http_compat::Request<Bytes>| async {
                Ok::<_, BoxError>(http_compat::Response {
                    inner: http::Response::builder()
                        .status(StatusCode::NOT_FOUND)
                        .body(ResponseBody::Text("Not found".to_string()))
                        .unwrap(),
                })
            })
            .boxed(),
        )
    }

    fn replace_tracer_provider<T>(tracer_provider: T)
    where
        T: TracerProvider + Send + Sync + 'static,
        <T as TracerProvider>::Tracer: Send + Sync + 'static,
        <<T as opentelemetry::trace::TracerProvider>::Tracer as Tracer>::Span:
            Send + Sync + 'static,
    {
        let jh = tokio::task::spawn_blocking(|| {
            opentelemetry::global::force_flush_tracer_provider();
            opentelemetry::global::set_tracer_provider(tracer_provider);
        });
        futures::executor::block_on(jh).expect("failed to replace tracer provider");
    }

    fn router_service_span(config: apollo::Config) -> impl Fn(&RouterRequest) -> Span + Clone {
        let client_name_header = config.client_name_header;
        let client_version_header = config.client_version_header;

        move |request: &RouterRequest| {
            let http_request = &request.originating_request;
            let headers = http_request.headers();
            let query = http_request.body().query.clone().unwrap_or_default();
            let operation_name = http_request
                .body()
                .operation_name
                .clone()
                .unwrap_or_default();
            let client_name = headers
                .get(&client_name_header)
                .cloned()
                .unwrap_or_else(|| HeaderValue::from_static(""));
            let client_version = headers
                .get(&client_version_header)
                .cloned()
                .unwrap_or_else(|| HeaderValue::from_static(""));
            let span = info_span!(
                ROUTER_SPAN_NAME,
                query = query.as_str(),
                operation_name = operation_name.as_str(),
                client_name = client_name.to_str().unwrap_or_default(),
                client_version = client_version.to_str().unwrap_or_default()
            );
            span
        }
    }
}

fn handle_error<T: Into<opentelemetry::global::Error>>(err: T) {
    match err.into() {
        opentelemetry::global::Error::Trace(err) => {
            ::tracing::error!("OpenTelemetry trace error occurred: {}", err)
        }
        opentelemetry::global::Error::Other(err_msg) => {
            ::tracing::error!("OpenTelemetry error occurred: {}", err_msg)
        }
        other => {
            ::tracing::error!("OpenTelemetry error occurred: {:?}", other)
        }
    }
}

register_plugin!("apollo", "telemetry", Telemetry);

#[cfg(test)]
mod tests {

    #[tokio::test]
    async fn plugin_registered() {
        apollo_router_core::plugins()
            .get("apollo.telemetry")
            .expect("Plugin not found")
            .create_instance(&serde_json::json!({ "tracing": null }))
            .await
            .unwrap();
    }

    #[tokio::test]
    async fn attribute_serialization() {
        apollo_router_core::plugins()
            .get("apollo.telemetry")
            .expect("Plugin not found")
            .create_instance(&serde_json::json!({
                "tracing": {

                    "trace_config": {
                        "service_name": "router",
                        "attributes": {
                            "str": "a",
                            "int": 1,
                            "float": 1.0,
                            "bool": true,
                            "str_arr": ["a", "b"],
                            "int_arr": [1, 2],
                            "float_arr": [1.0, 2.0],
                            "bool_arr": [true, false]
                            }
                        }
                    }
            }))
            .await
            .unwrap();
    }
}<|MERGE_RESOLUTION|>--- conflicted
+++ resolved
@@ -6,18 +6,12 @@
 };
 use crate::plugins::telemetry::tracing::TracingConfigurator;
 use crate::subscriber::replace_layer;
-<<<<<<< HEAD
+use ::tracing::{info_span, Span};
 use apollo_router_core::reexports::router_bridge::planner::UsageReporting;
-use apollo_router_core::{
-    http_compat, register_plugin, Handler, Plugin, QueryPlannerRequest, QueryPlannerResponse,
-    ResponseBody, RouterRequest, RouterResponse, SubgraphRequest, SubgraphResponse,
-=======
-use ::tracing::{info_span, Span};
 use apollo_router_core::{
     http_compat, register_plugin, ExecutionRequest, ExecutionResponse, Handler, Plugin,
     QueryPlannerRequest, QueryPlannerResponse, ResponseBody, RouterRequest, RouterResponse,
     ServiceBuilderExt, SubgraphRequest, SubgraphResponse,
->>>>>>> 80eb0199
 };
 use apollo_spaceport::server::ReportSpaceport;
 use bytes::Bytes;
@@ -46,7 +40,8 @@
 mod otlp;
 mod tracing;
 
-<<<<<<< HEAD
+pub static ROUTER_SPAN_NAME: &str = "router";
+
 static EXTENSION_KEY: &str = "telemetry";
 
 #[derive(Deserialize, Serialize, Debug)]
@@ -96,9 +91,6 @@
         })
     }
 }
-=======
-pub static ROUTER_SPAN_NAME: &str = "router";
->>>>>>> 80eb0199
 
 pub struct Telemetry {
     config: config::Conf,
@@ -287,8 +279,11 @@
         service: BoxService<RouterRequest, RouterResponse, BoxError>,
     ) -> BoxService<RouterRequest, RouterResponse, BoxError> {
         let metrics = BasicMetrics::new(&self.meter_provider);
-<<<<<<< HEAD
-        service
+        ServiceBuilder::new()
+            .instrument(Self::router_service_span(
+                self.config.apollo.clone().unwrap_or_default(),
+            ))
+            .service(service)
             .map_request(|req: RouterRequest| {
                 let client_name = req
                     .originating_request
@@ -306,31 +301,20 @@
                     .unwrap_or(Ok(""))
                     .unwrap_or("");
 
-                if let Err(e)=req.context.insert(
-                    EXTENSION_KEY.to_string(),
+                if let Err(e) = req.context.insert(
+                    EXTENSION_KEY,
                     PartialQueryStats::new(client_name.to_string(), client_version.to_string()),
                 ) {
                     ::tracing::warn!("telemetry: couldn't insert client id and version to the context : {e}");
                 }
                 req
             })
-=======
-        ServiceBuilder::new()
-            .instrument(Self::router_service_span(
-                self.config.apollo.clone().unwrap_or_default(),
-            ))
-            .service(service)
->>>>>>> 80eb0199
             .map_future(move |f| {
+                let metrics = metrics.clone();
                 // Using Instant because it is guaranteed to be monotonically increasing.
                 let now = Instant::now();
-<<<<<<< HEAD
-                let metrics = metrics.clone();
-
-                f.map(move |r| {
-=======
                 f.map(move |r: Result<RouterResponse, BoxError>| {
->>>>>>> 80eb0199
+
                     match &r {
                         Ok(response) => {
                             if let Err(e)=response.context.upsert(
@@ -388,7 +372,7 @@
         &mut self,
         service: BoxService<QueryPlannerRequest, QueryPlannerResponse, BoxError>,
     ) -> BoxService<QueryPlannerRequest, QueryPlannerResponse, BoxError> {
-        service
+        ServiceBuilder::new().instrument(move |_| info_span!("query_planning")).service(service)
             .map_response(|res: QueryPlannerResponse| {
                 if let Err(e)=res.context
                     .upsert(
@@ -405,16 +389,6 @@
 
                 res
             })
-            .boxed()
-    }
-
-    fn query_planning_service(
-        &mut self,
-        service: BoxService<QueryPlannerRequest, QueryPlannerResponse, BoxError>,
-    ) -> BoxService<QueryPlannerRequest, QueryPlannerResponse, BoxError> {
-        ServiceBuilder::new()
-            .instrument(move |_| info_span!("query_planning"))
-            .service(service)
             .boxed()
     }
 
