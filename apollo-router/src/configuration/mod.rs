--- conflicted
+++ resolved
@@ -367,71 +367,6 @@
     }
 }
 
-<<<<<<< HEAD
-=======
-pub(crate) fn default_service_name() -> String {
-    "router".to_string()
-}
-
-pub(crate) fn default_service_namespace() -> String {
-    "apollo".to_string()
-}
-
-/// Types of secret.
-#[derive(Debug, Clone, Deserialize, Serialize, JsonSchema)]
-#[serde(deny_unknown_fields, rename_all = "snake_case")]
-pub enum Secret {
-    Env(String),
-    File(PathBuf),
-}
-
-impl Secret {
-    pub fn read(&self) -> Result<String, ConfigurationError> {
-        match self {
-            Secret::Env(s) => std::env::var(s).map_err(ConfigurationError::CannotReadSecretFromEnv),
-            Secret::File(path) => {
-                std::fs::read_to_string(path).map_err(ConfigurationError::CannotReadSecretFromFile)
-            }
-        }
-    }
-}
-
-/// TLS configuration details.
-#[derive(Debug, Clone, Default, Deserialize, Serialize, JsonSchema)]
-#[serde(deny_unknown_fields)]
-pub struct TlsConfig {
-    domain_name: Option<String>,
-    ca: Option<Secret>,
-    cert: Option<Secret>,
-    key: Option<Secret>,
-}
-
-#[cfg(feature = "otlp-grpc")]
-impl TlsConfig {
-    pub fn tls_config(
-        &self,
-    ) -> Result<tonic::transport::channel::ClientTlsConfig, ConfigurationError> {
-        let mut config = tonic::transport::channel::ClientTlsConfig::new();
-
-        if let Some(domain_name) = self.domain_name.as_ref() {
-            config = config.domain_name(domain_name);
-        }
-
-        if let Some(ca_certificate) = self.ca.as_ref() {
-            let certificate = tonic::transport::Certificate::from_pem(ca_certificate.read()?);
-            config = config.ca_certificate(certificate);
-        }
-
-        if let (Some(cert), Some(key)) = (self.cert.as_ref(), self.key.as_ref()) {
-            let identity = tonic::transport::Identity::from_pem(cert.read()?, key.read()?);
-            config = config.identity(identity);
-        }
-
-        Ok(config)
-    }
-}
-
->>>>>>> 770fc1d0
 #[cfg(test)]
 mod tests {
     use super::*;
