---
source: apollo-router/src/configuration/mod.rs
<<<<<<< HEAD
assertion_line: 481
=======
assertion_line: 461
>>>>>>> 4f608726
expression: config

---
server:
  listen: "1.2.3.4:5"
  cors: ~
subgraphs:
  example:
    routing_url: "http://foo/"
    layers: []
opentelemetry:
  otlp:
    tracing:
      exporter:
        http:
          endpoint: "http://example.org/"
          headers:
            foo: bar
          protocol: Grpc
          timeout: 42
      trace_config:
        sampler:
          ParentBased:
            TraceIdRatioBased: 0.42
        max_events_per_span: 1
        max_attributes_per_span: 2
        max_links_per_span: 3
        max_attributes_per_event: 4
        max_attributes_per_link: 5
        resource:
          attrs:
            key1:
              String: value
            key2:
              Bool: true
            key3:
              I64: 42
            key4:
              F64: 42.0
            key5:
              Array:
                String:
                  - value1
                  - value2
<<<<<<< HEAD
plugins: {}
=======
spaceport: ~
graph: ~
>>>>>>> 4f608726
<|MERGE_RESOLUTION|>--- conflicted
+++ resolved
@@ -1,10 +1,6 @@
 ---
 source: apollo-router/src/configuration/mod.rs
-<<<<<<< HEAD
-assertion_line: 481
-=======
-assertion_line: 461
->>>>>>> 4f608726
+assertion_line: 532
 expression: config
 
 ---
@@ -49,9 +45,6 @@
                 String:
                   - value1
                   - value2
-<<<<<<< HEAD
 plugins: {}
-=======
 spaceport: ~
 graph: ~
->>>>>>> 4f608726
