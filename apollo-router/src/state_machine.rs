use super::http_server_factory::{HttpServerFactory, HttpServerHandle};
use super::router_factory::RouterServiceFactory;
use super::state_machine::PrivateState::{Errored, Running, Startup, Stopped};
use super::Event::{UpdateConfiguration, UpdateSchema};
use super::FederatedServerError::{NoConfiguration, NoSchema};
use super::{Event, FederatedServerError, State};
use crate::configuration::Configuration;
use apollo_router_core::prelude::*;
use apollo_router_core::Schema;
use futures::channel::mpsc;
use futures::prelude::*;
use std::sync::Arc;
use Event::{NoMoreConfiguration, NoMoreSchema, Shutdown};

/// This state maintains private information that is not exposed to the user via state listener.
#[derive(derivative::Derivative)]
#[derivative(Debug)]
#[allow(clippy::large_enum_variant)]
enum PrivateState<RS> {
    Startup {
        configuration: Option<Configuration>,
        schema: Option<graphql::Schema>,
    },
    Running {
        configuration: Arc<Configuration>,
        schema: Arc<graphql::Schema>,
        #[derivative(Debug = "ignore")]
        router_service: RS,
        server_handle: HttpServerHandle,
    },
    Stopped,
    Errored(FederatedServerError),
}

/// A state machine that responds to events to control the lifecycle of the server.
/// The server is in startup state until both configuration and schema are supplied.
/// If config and schema are not supplied then the machine ends with an error.
/// Once schema and config are obtained running state is entered.
/// Config and schema updates will try to swap in the new values into the running state. In future we may trigger an http server restart if for instance socket address is encountered.
/// At any point a shutdown event will cause the machine to try to get to stopped state.  
pub(crate) struct StateMachine<S, FA>
where
    S: HttpServerFactory,
    FA: RouterServiceFactory,
{
    http_server_factory: S,
    state_listener: Option<mpsc::Sender<State>>,
    router_factory: FA,
}

impl<RS> From<&PrivateState<RS>> for State {
    fn from(private_state: &PrivateState<RS>) -> Self {
        match private_state {
            Startup { .. } => State::Startup,
            Running {
                server_handle,
                schema,
                ..
            } => State::Running {
                address: server_handle.listen_address().to_owned(),
                schema: schema.as_str().to_string(),
            },
            Stopped => State::Stopped,
            Errored { .. } => State::Errored,
        }
    }
}

impl<S, FA> StateMachine<S, FA>
where
    S: HttpServerFactory,
    FA: RouterServiceFactory + Send,
{
    pub(crate) fn new(
        http_server_factory: S,
        state_listener: Option<mpsc::Sender<State>>,
        router_factory: FA,
    ) -> Self {
        Self {
            http_server_factory,
            state_listener,
            router_factory,
        }
    }

    pub(crate) async fn process_events(
        mut self,
        mut messages: impl Stream<Item = Event> + Unpin,
    ) -> Result<(), FederatedServerError> {
        tracing::debug!("Starting");
        let mut state = Startup {
            configuration: None,
            schema: None,
        };
        let mut state_listener = self.state_listener.take();
        let initial_state = State::from(&state);
        <StateMachine<S, FA>>::notify_state_listener(&mut state_listener, initial_state).await;
        while let Some(message) = messages.next().await {
            let last_public_state = State::from(&state);
            let new_state = match (state, message) {
                // Startup: Handle configuration updates, maybe transition to running.
                (Startup { configuration, .. }, UpdateSchema(new_schema)) => self
                    .maybe_transition_to_running(Startup {
                        configuration,
                        schema: Some(*new_schema),
                    })
                    .await
                    .into_ok_or_err2(),

                // Startup: Handle schema updates, maybe transition to running.
                (Startup { schema, .. }, UpdateConfiguration(new_configuration)) => self
                    .maybe_transition_to_running(Startup {
                        configuration: Some(*new_configuration),
                        schema,
                    })
                    .await
                    .into_ok_or_err2(),

                // Startup: Missing configuration.
                (
                    Startup {
                        configuration: None,
                        ..
                    },
                    NoMoreConfiguration,
                ) => Errored(NoConfiguration),

                // Startup: Missing schema.
                (Startup { schema: None, .. }, NoMoreSchema) => Errored(NoSchema),

                // Startup: Go straight for shutdown.
                (Startup { .. }, Shutdown) => Stopped,

                // Running: Handle shutdown.
                (Running { server_handle, .. }, Shutdown) => {
                    tracing::debug!("Shutting down");
                    match server_handle.shutdown().await {
                        Ok(_) => Stopped,
                        Err(err) => Errored(err),
                    }
                }

                // Running: Handle schema updates
                (
                    Running {
                        configuration,
                        schema,
                        router_service,
                        server_handle,
                    },
                    UpdateSchema(new_schema),
                ) => {
                    tracing::info!("Reloading schema");
                    self.reload_server(
                        configuration,
                        schema,
                        router_service,
                        server_handle,
                        None,
                        Some(Arc::new(*new_schema)),
                    )
                    .await
                    .into_ok_or_err2()
                }

                // Running: Handle configuration updates
                (
                    Running {
                        configuration,
                        schema,
                        router_service,
                        server_handle,
                    },
                    UpdateConfiguration(new_configuration),
                ) => {
                    tracing::info!("Reloading configuration");
                    self.reload_server(
                        configuration,
                        schema,
                        router_service,
                        server_handle,
                        Some(Arc::new(*new_configuration)),
                        None,
                    )
                    .await
                    .into_ok_or_err2()
                }

                // Anything else we don't care about
                (state, message) => {
                    tracing::debug!("Ignoring message transition {:?}", message);
                    state
                }
            };

            let new_public_state = State::from(&new_state);
            if last_public_state != new_public_state {
                <StateMachine<S, FA>>::notify_state_listener(&mut state_listener, new_public_state)
                    .await;
            }
            tracing::debug!("Transitioned to state {:?}", &new_state);
            state = new_state;

            // If we've errored then exit even if there are potentially more messages
            if matches!(&state, Errored(_)) {
                break;
            }
        }
        tracing::debug!("Stopped");

        match state {
            Stopped => Ok(()),
            Errored(err) => Err(err),
            _ => {
                panic!("Must finish on stopped or errored state.")
            }
        }
    }

    async fn notify_state_listener(
        state_listener: &mut Option<mpsc::Sender<State>>,
        new_public_state: State,
    ) {
        if let Some(state_listener) = state_listener {
            let _ = state_listener.send(new_public_state).await;
        }
    }

    async fn maybe_transition_to_running(
        &mut self,
        state: PrivateState<<FA as RouterServiceFactory>::RouterService>,
    ) -> Result<
        PrivateState<<FA as RouterServiceFactory>::RouterService>,
        PrivateState<<FA as RouterServiceFactory>::RouterService>,
    > {
        if let Startup {
            configuration: Some(configuration),
            schema: Some(schema),
        } = state
        {
            tracing::debug!("Starting http");
            let configuration = Arc::new(configuration);
            let schema = Arc::new(schema);
            let router = self
                .router_factory
                .create(configuration.clone(), schema.clone(), None)
                .await
                .map_err(|err| {
                    tracing::error!("Cannot create the router: {}", err);
                    Errored(FederatedServerError::ServiceCreationError(err))
                })?;

            let server_handle = self
                .http_server_factory
                .create(router.clone(), configuration.clone(), None)
                .await
                .map_err(|err| {
                    tracing::error!("Cannot start the router: {}", err);
                    Errored(err)
                })?;

            Ok(Running {
                configuration,
                schema,
                router_service: router,
                server_handle,
            })
        } else {
            Ok(state)
        }
    }
    async fn reload_server(
        &mut self,
        configuration: Arc<Configuration>,
        schema: Arc<Schema>,
        router_service: <FA as RouterServiceFactory>::RouterService,
        server_handle: HttpServerHandle,
        new_configuration: Option<Arc<Configuration>>,
        new_schema: Option<Arc<Schema>>,
    ) -> Result<
        PrivateState<<FA as RouterServiceFactory>::RouterService>,
        PrivateState<<FA as RouterServiceFactory>::RouterService>,
    > {
        let new_schema = new_schema.unwrap_or_else(|| schema.clone());
        let new_configuration = new_configuration.unwrap_or_else(|| configuration.clone());
        match self
            .router_factory
            .create(
                new_configuration.clone(),
                new_schema.clone(),
                Some(&router_service),
            )
            .await
        {
            Ok(new_router_service) => {
                let server_handle = server_handle
                    .restart(
                        &self.http_server_factory,
                        new_router_service.clone(),
                        new_configuration.clone(),
                    )
                    .await
                    .map_err(|err| {
                        tracing::error!("Cannot start the router: {}", err);
                        Errored(err)
                    })?;
                Ok(Running {
                    configuration: new_configuration,
                    schema: new_schema,
                    router_service: new_router_service,
                    server_handle,
                })
            }
            Err(err) => {
                tracing::error!(
                    "Cannot create new router, keeping previous configuration: {}",
                    err
                );
                Err(Running {
                    configuration,
                    schema,
                    router_service,
                    server_handle,
                })
            }
        }
    }
}
trait ResultExt<T> {
    // Unstable method can be deleted in future
    fn into_ok_or_err2(self) -> T;
}

impl<T> ResultExt<T> for Result<T, T> {
    fn into_ok_or_err2(self) -> T {
        match self {
            Ok(v) => v,
            Err(v) => v,
        }
    }
}

#[cfg(test)]
mod tests {
    use super::*;
    use crate::configuration::SubgraphConf;
    use crate::http_server_factory::Listener;
    use crate::router_factory::RouterServiceFactory;
    use apollo_router_core::http_compat::{Request, Response};
    use apollo_router_core::ResponseBody;
    use futures::channel::oneshot;
    use futures::future::BoxFuture;
    use mockall::{mock, Sequence};
    use std::net::SocketAddr;
    use std::pin::Pin;
    use std::str::FromStr;
    use std::sync::Mutex;
    use std::task::{Context, Poll};
    use test_log::test;
    use tower::{BoxError, Service};

    fn example_schema() -> Schema {
        include_str!("testdata/supergraph.graphql").parse().unwrap()
    }

    #[test(tokio::test)]
    async fn no_configuration() {
        let router_factory = create_mock_router_factory(0);
        let (server_factory, _) = create_mock_server_factory(0);
        assert!(matches!(
            execute(
                server_factory,
                router_factory,
                vec![NoMoreConfiguration],
                vec![State::Startup, State::Errored]
            )
            .await,
            Err(NoConfiguration),
        ));
    }

    #[test(tokio::test)]
    async fn no_schema() {
        let router_factory = create_mock_router_factory(0);
        let (server_factory, _) = create_mock_server_factory(0);
        assert!(matches!(
            execute(
                server_factory,
                router_factory,
                vec![NoMoreSchema],
                vec![State::Startup, State::Errored]
            )
            .await,
            Err(NoSchema),
        ));
    }

    #[test(tokio::test)]
    async fn shutdown_during_startup() {
        let router_factory = create_mock_router_factory(0);
        let (server_factory, _) = create_mock_server_factory(0);
        assert!(matches!(
            execute(
                server_factory,
                router_factory,
                vec![Shutdown],
                vec![State::Startup, State::Stopped]
            )
            .await,
            Ok(()),
        ));
    }

    #[test(tokio::test)]
    async fn startup_shutdown() {
        let router_factory = create_mock_router_factory(1);
        let (server_factory, shutdown_receivers) = create_mock_server_factory(1);

        assert!(matches!(
            execute(
                server_factory,
                router_factory,
                vec![
                    UpdateConfiguration(
                        Configuration::builder()
                            .subgraphs(Default::default())
                            .build()
                            .boxed()
                    ),
                    UpdateSchema(Box::new(example_schema())),
                    Shutdown
                ],
                vec![
                    State::Startup,
                    State::Running {
                        address: SocketAddr::from_str("127.0.0.1:4000").unwrap().into(),
                        schema: example_schema().as_str().to_string()
                    },
                    State::Stopped
                ]
            )
            .await,
            Ok(()),
        ));
        assert_eq!(shutdown_receivers.lock().unwrap().len(), 1);
    }

    #[test(tokio::test)]
    async fn startup_reload_schema() {
        let router_factory = create_mock_router_factory(2);
        let (server_factory, shutdown_receivers) = create_mock_server_factory(2);
        let minimal_schema = r#"       
        type Query {
          me: String
        }"#;
        assert!(matches!(
            execute(
                server_factory,
                router_factory,
                vec![
                    UpdateConfiguration(
                        Configuration::builder()
                            .subgraphs(Default::default())
                            .build()
                            .boxed()
                    ),
                    UpdateSchema(Box::new(minimal_schema.parse().unwrap())),
                    UpdateSchema(Box::new(example_schema())),
                    Shutdown
                ],
                vec![
                    State::Startup,
                    State::Running {
                        address: SocketAddr::from_str("127.0.0.1:4000").unwrap().into(),
                        schema: minimal_schema.to_string()
                    },
                    State::Running {
                        address: SocketAddr::from_str("127.0.0.1:4000").unwrap().into(),
                        schema: example_schema().as_str().to_string(),
                    },
                    State::Stopped
                ]
            )
            .await,
            Ok(()),
        ));
        assert_eq!(shutdown_receivers.lock().unwrap().len(), 2);
    }

    #[test(tokio::test)]
    async fn startup_reload_configuration() {
        let router_factory = create_mock_router_factory(2);
        let (server_factory, shutdown_receivers) = create_mock_server_factory(2);

        assert!(matches!(
            execute(
                server_factory,
                router_factory,
                vec![
                    UpdateConfiguration(
                        Configuration::builder()
                            .subgraphs(Default::default())
                            .build()
                            .boxed()
                    ),
                    UpdateSchema(Box::new(example_schema())),
                    UpdateConfiguration(
                        Configuration::builder()
                            .server(
                                crate::configuration::Server::builder()
                                    .listen(SocketAddr::from_str("127.0.0.1:4001").unwrap())
                                    .build()
                            )
                            .subgraphs(Default::default())
                            .build()
                            .boxed()
                    ),
                    Shutdown
                ],
                vec![
                    State::Startup,
                    State::Running {
                        address: SocketAddr::from_str("127.0.0.1:4000").unwrap().into(),
                        schema: example_schema().as_str().to_string()
                    },
                    State::Running {
                        address: SocketAddr::from_str("127.0.0.1:4001").unwrap().into(),
                        schema: example_schema().as_str().to_string()
                    },
                    State::Stopped
                ]
            )
            .await,
            Ok(()),
        ));
        assert_eq!(shutdown_receivers.lock().unwrap().len(), 2);
    }

    #[test(tokio::test)]
    async fn extract_routing_urls() {
        let router_factory = create_mock_router_factory(1);
        let (server_factory, shutdown_receivers) = create_mock_server_factory(1);

        assert!(matches!(
            execute(
                server_factory,
                router_factory,
                vec![
                    UpdateConfiguration(
                        Configuration::builder()
                            .subgraphs(
                                [
                                    (
                                        "accounts".to_string(),
<<<<<<< HEAD
                                        SubgraphConf {
=======
                                        Subgraph {
                                            routing_url: Url::parse("http://accounts/graphql")
                                                .unwrap(),
>>>>>>> ded22f90
                                            layers: Vec::new(),
                                        }
                                    ),
                                    (
                                        "products".to_string(),
<<<<<<< HEAD
                                        SubgraphConf {
=======
                                        Subgraph {
                                            routing_url: Url::parse("http://accounts/graphql")
                                                .unwrap(),
>>>>>>> ded22f90
                                            layers: Vec::new(),
                                        }
                                    )
                                ]
                                .iter()
                                .cloned()
                                .collect()
                            )
                            .build()
                            .boxed()
                    ),
<<<<<<< HEAD
                    UpdateSchema(Box::new(r#"
                        enum join__Graph {
                            ACCOUNTS @join__graph(name: "accounts" url: "http://localhost:4001/graphql")
                            PRODUCTS @join__graph(name: "products" url: "http://localhost:4003/graphql")
                            INVENTORY @join__graph(name: "inventory" url: "http://localhost:4002/graphql")
                        }"#.parse().unwrap())),
=======
                    UpdateSchema(Box::new(example_schema())),
>>>>>>> ded22f90
                    Shutdown
                ],
                vec![
                    State::Startup,
                    State::Running {
                        address: SocketAddr::from_str("127.0.0.1:4000").unwrap().into(),
<<<<<<< HEAD
                        schema: r#"
                        enum join__Graph {
                            ACCOUNTS @join__graph(name: "accounts" url: "http://localhost:4001/graphql")
                            PRODUCTS @join__graph(name: "products" url: "http://localhost:4003/graphql")
                            INVENTORY @join__graph(name: "inventory" url: "http://localhost:4002/graphql")
                        }"#.to_string()
=======
                        schema: example_schema().as_str().to_string()
>>>>>>> ded22f90
                    },
                    State::Stopped
                ]
            )
            .await,
            Ok(()),
        ));
        assert_eq!(shutdown_receivers.lock().unwrap().len(), 1);
    }

    #[test(tokio::test)]
    async fn router_factory_error_startup() {
        let mut router_factory = MockMyRouterFactory::new();
        router_factory
            .expect_create()
            .times(1)
            .returning(|_, _, _| Err(BoxError::from("Error")));
        let (server_factory, shutdown_receivers) = create_mock_server_factory(0);

        assert!(matches!(
            execute(
                server_factory,
                router_factory,
                vec![
                    UpdateConfiguration(
                        Configuration::builder()
                            .subgraphs(Default::default())
                            .build()
                            .boxed()
                    ),
                    UpdateSchema(Box::new(example_schema())),
                ],
                vec![State::Startup, State::Errored,]
            )
            .await,
            Err(FederatedServerError::ServiceCreationError(_)),
        ));
        assert_eq!(shutdown_receivers.lock().unwrap().len(), 0);
    }

    #[test(tokio::test)]
    async fn router_factory_error_restart() {
        let mut seq = Sequence::new();
        let mut router_factory = MockMyRouterFactory::new();
        router_factory
            .expect_create()
            .times(1)
            .in_sequence(&mut seq)
            .returning(|_, _, _| {
                let mut router = MockMyRouter::new();
                router.expect_clone().return_once(MockMyRouter::new);
                Ok(router)
            });
        router_factory
            .expect_create()
            .times(1)
            .in_sequence(&mut seq)
            .returning(|_, _, _| Err(BoxError::from("Error")));
        let (server_factory, shutdown_receivers) = create_mock_server_factory(1);

        assert!(matches!(
            execute(
                server_factory,
                router_factory,
                vec![
                    UpdateConfiguration(
                        Configuration::builder()
                            .subgraphs(Default::default())
                            .build()
                            .boxed()
                    ),
                    UpdateSchema(Box::new(example_schema())),
                    UpdateSchema(Box::new(example_schema())),
                    Shutdown
                ],
                vec![
                    State::Startup,
                    State::Running {
                        address: SocketAddr::from_str("127.0.0.1:4000").unwrap().into(),
                        schema: example_schema().as_str().to_string()
                    },
                    State::Stopped
                ]
            )
            .await,
            Ok(()),
        ));
        assert_eq!(shutdown_receivers.lock().unwrap().len(), 1);
    }

    mock! {
        #[derive(Debug)]
        MyRouterFactory {}

        #[async_trait::async_trait]
        impl RouterServiceFactory for MyRouterFactory {
            type RouterService = MockMyRouter;
            type Future = <Self::RouterService as Service<Request<graphql::Request>>>::Future;

            async fn create<'a>(
                &'a mut self,
                configuration: Arc<Configuration>,
                schema: Arc<graphql::Schema>,
                previous_router: Option<&'a MockMyRouter>,
            ) -> Result<MockMyRouter, BoxError>;
        }
    }

    mock! {
        #[derive(Debug)]
        MyRouter {
            fn poll_ready(&mut self) -> Poll<Result<(), BoxError>>;
            fn service_call(&mut self, req: Request<graphql::Request>) -> <MockMyRouter as Service<Request<graphql::Request>>>::Future;
        }

        impl Clone for MyRouter {
            fn clone(&self) -> MockMyRouter;
        }
    }

    //mockall does not handle well the lifetime on Context
    impl Service<Request<graphql::Request>> for MockMyRouter {
        type Response = Response<ResponseBody>;
        type Error = BoxError;
        type Future = BoxFuture<'static, Result<Self::Response, Self::Error>>;

        fn poll_ready(&mut self, _cx: &mut Context<'_>) -> Poll<Result<(), BoxError>> {
            self.poll_ready()
        }
        fn call(&mut self, req: Request<graphql::Request>) -> Self::Future {
            self.service_call(req)
        }
    }

    mock! {
        #[derive(Debug)]
        MyHttpServerFactory{
            fn create_server(&self,
                configuration: Arc<Configuration>,
                listener: Option<Listener>,) -> Result<HttpServerHandle, FederatedServerError>;
        }
    }

    impl HttpServerFactory for MockMyHttpServerFactory {
        type Future =
            Pin<Box<dyn Future<Output = Result<HttpServerHandle, FederatedServerError>> + Send>>;

        fn create<RS>(
            &self,
            _service: RS,
            configuration: Arc<Configuration>,
            listener: Option<Listener>,
        ) -> Pin<Box<dyn Future<Output = Result<HttpServerHandle, FederatedServerError>> + Send>>
        where
            RS: Service<
                    Request<graphql::Request>,
                    Response = Response<ResponseBody>,
                    Error = BoxError,
                > + Send
                + Sync
                + Clone
                + 'static,
            <RS as Service<Request<apollo_router_core::Request>>>::Future: std::marker::Send,
        {
            let res = self.create_server(configuration, listener);
            Box::pin(async move { res })
        }
    }

    async fn execute(
        server_factory: MockMyHttpServerFactory,
        router_factory: MockMyRouterFactory,
        events: Vec<Event>,
        expected_states: Vec<State>,
    ) -> Result<(), FederatedServerError> {
        let (state_listener, state_receiver) = mpsc::channel(100);
        let state_machine = StateMachine::new(server_factory, Some(state_listener), router_factory);
        let result = state_machine
            .process_events(stream::iter(events).boxed())
            .await;
        let states = state_receiver.collect::<Vec<State>>().await;
        assert_eq!(states, expected_states);
        result
    }

    fn create_mock_server_factory(
        expect_times_called: usize,
    ) -> (
        MockMyHttpServerFactory,
        Arc<Mutex<Vec<oneshot::Receiver<()>>>>,
    ) {
        let mut server_factory = MockMyHttpServerFactory::new();
        let shutdown_receivers = Arc::new(Mutex::new(vec![]));
        let shutdown_receivers_clone = shutdown_receivers.to_owned();
        server_factory
            .expect_create_server()
            .times(expect_times_called)
            .returning(
                move |configuration: Arc<Configuration>, listener: Option<Listener>| {
                    let (shutdown_sender, shutdown_receiver) = oneshot::channel();
                    shutdown_receivers_clone
                        .lock()
                        .unwrap()
                        .push(shutdown_receiver);

                    let server = async move {
                        Ok(if let Some(l) = listener {
                            l
                        } else {
                            #[cfg(unix)]
                            {
                                tokio_util::either::Either::Left(
                                    tokio::net::TcpListener::bind("127.0.0.1:0").await.unwrap(),
                                )
                            }
                            #[cfg(not(unix))]
                            {
                                tokio::net::TcpListener::bind("127.0.0.1:0").await.unwrap()
                            }
                        })
                    };

                    Ok(HttpServerHandle::new(
                        shutdown_sender,
                        Box::pin(server),
                        configuration.server.listen.clone(),
                    ))
                },
            );
        (server_factory, shutdown_receivers)
    }

    fn create_mock_router_factory(expect_times_called: usize) -> MockMyRouterFactory {
        let mut router_factory = MockMyRouterFactory::new();

        router_factory
            .expect_create()
            .times(expect_times_called)
            .returning(move |_, _, _| {
                let mut router = MockMyRouter::new();
                router.expect_clone().return_once(MockMyRouter::new);
                Ok(router)
            });
        router_factory
    }
}<|MERGE_RESOLUTION|>--- conflicted
+++ resolved
@@ -550,30 +550,8 @@
                         Configuration::builder()
                             .subgraphs(
                                 [
-                                    (
-                                        "accounts".to_string(),
-<<<<<<< HEAD
-                                        SubgraphConf {
-=======
-                                        Subgraph {
-                                            routing_url: Url::parse("http://accounts/graphql")
-                                                .unwrap(),
->>>>>>> ded22f90
-                                            layers: Vec::new(),
-                                        }
-                                    ),
-                                    (
-                                        "products".to_string(),
-<<<<<<< HEAD
-                                        SubgraphConf {
-=======
-                                        Subgraph {
-                                            routing_url: Url::parse("http://accounts/graphql")
-                                                .unwrap(),
->>>>>>> ded22f90
-                                            layers: Vec::new(),
-                                        }
-                                    )
+                                    ("accounts".to_string(), SubgraphConf { layers: Vec::new() }),
+                                    ("products".to_string(), SubgraphConf { layers: Vec::new() })
                                 ]
                                 .iter()
                                 .cloned()
@@ -582,32 +560,14 @@
                             .build()
                             .boxed()
                     ),
-<<<<<<< HEAD
-                    UpdateSchema(Box::new(r#"
-                        enum join__Graph {
-                            ACCOUNTS @join__graph(name: "accounts" url: "http://localhost:4001/graphql")
-                            PRODUCTS @join__graph(name: "products" url: "http://localhost:4003/graphql")
-                            INVENTORY @join__graph(name: "inventory" url: "http://localhost:4002/graphql")
-                        }"#.parse().unwrap())),
-=======
                     UpdateSchema(Box::new(example_schema())),
->>>>>>> ded22f90
                     Shutdown
                 ],
                 vec![
                     State::Startup,
                     State::Running {
                         address: SocketAddr::from_str("127.0.0.1:4000").unwrap().into(),
-<<<<<<< HEAD
-                        schema: r#"
-                        enum join__Graph {
-                            ACCOUNTS @join__graph(name: "accounts" url: "http://localhost:4001/graphql")
-                            PRODUCTS @join__graph(name: "products" url: "http://localhost:4003/graphql")
-                            INVENTORY @join__graph(name: "inventory" url: "http://localhost:4002/graphql")
-                        }"#.to_string()
-=======
                         schema: example_schema().as_str().to_string()
->>>>>>> ded22f90
                     },
                     State::Stopped
                 ]
