use super::http_server_factory::{HttpServerFactory, HttpServerHandle};
use super::router_factory::RouterServiceFactory;
use super::state_machine::PrivateState::{Errored, Running, Startup, Stopped};
use super::Event::{UpdateConfiguration, UpdateSchema};
use super::FederatedServerError::{NoConfiguration, NoSchema};
use super::{Event, FederatedServerError, State};
use crate::configuration::{Configuration, SpaceportConfig};
use apollo_router_core::prelude::*;
<<<<<<< HEAD
use apollo_router_core::Schema;
use futures::channel::mpsc;
use futures::prelude::*;
=======
use apollo_spaceport::server::ReportSpaceport;
use futures::channel::mpsc;
use futures::prelude::*;
use std::marker::PhantomData;
use std::pin::Pin;
>>>>>>> 4f608726
use std::sync::Arc;
use Event::{NoMoreConfiguration, NoMoreSchema, Shutdown};

/// This state maintains private information that is not exposed to the user via state listener.
#[derive(derivative::Derivative)]
#[derivative(Debug)]
#[allow(clippy::large_enum_variant)]
enum PrivateState<RS> {
    Startup {
        configuration: Option<Configuration>,
        schema: Option<graphql::Schema>,
    },
    Running {
        configuration: Arc<Configuration>,
        schema: Arc<graphql::Schema>,
        #[derivative(Debug = "ignore")]
        router_service: RS,
        server_handle: HttpServerHandle,
    },
    Stopped,
    Errored(FederatedServerError),
}

/// A state machine that responds to events to control the lifecycle of the server.
/// The server is in startup state until both configuration and schema are supplied.
/// If config and schema are not supplied then the machine ends with an error.
/// Once schema and config are obtained running state is entered.
/// Config and schema updates will try to swap in the new values into the running state. In future we may trigger an http server restart if for instance socket address is encountered.
<<<<<<< HEAD
/// At any point a shutdown event will case the machine to try to get to stopped state.  
pub(crate) struct StateMachine<S, FA>
=======
/// At any point a shutdown event will cause the machine to try to get to stopped state.  
pub(crate) struct StateMachine<S, Router, PreparedQuery, FA>
>>>>>>> 4f608726
where
    S: HttpServerFactory,
    FA: RouterServiceFactory,
{
    http_server_factory: S,
    state_listener: Option<mpsc::Sender<State>>,
    router_factory: FA,
}

impl<RS> From<&PrivateState<RS>> for State {
    fn from(private_state: &PrivateState<RS>) -> Self {
        match private_state {
            Startup { .. } => State::Startup,
            Running {
                server_handle,
                schema,
                ..
            } => State::Running {
                address: server_handle.listen_address().to_owned(),
                schema: schema.as_str().to_string(),
            },
            Stopped => State::Stopped,
            Errored { .. } => State::Errored,
        }
    }
}

<<<<<<< HEAD
impl<S, FA> StateMachine<S, FA>
=======
// For use when we have an external collector. Makes selecting over
// events simpler
async fn do_nothing(_addr_str: String) -> bool {
    loop {
        tokio::time::sleep(tokio::time::Duration::from_secs(3600)).await;
    }
    #[allow(unreachable_code)]
    false
}

// For use when we have an internal collector.
async fn do_listen(addr_str: String) -> bool {
    tracing::info!("spawning an internal spaceport");
    // Spawn a spaceport server to handle statistics
    let addr = match addr_str.parse() {
        Ok(a) => a,
        Err(e) => {
            tracing::error!("could not parse spaceport address: {}", e);
            return false;
        }
    };

    let spaceport = ReportSpaceport::new(addr);

    if let Err(e) = spaceport.serve().await {
        tracing::error!("spaceport did not terminate normally: {}", e);
        return false;
    }
    true
}

impl<S, Router, PreparedQuery, FA> StateMachine<S, Router, PreparedQuery, FA>
>>>>>>> 4f608726
where
    S: HttpServerFactory,
    FA: RouterServiceFactory + Send,
{
    pub(crate) fn new(
        http_server_factory: S,
        state_listener: Option<mpsc::Sender<State>>,
        router_factory: FA,
    ) -> Self {
        Self {
            http_server_factory,
            state_listener,
            router_factory,
        }
    }

    pub(crate) async fn process_events(
        mut self,
        mut messages: impl Stream<Item = Event> + Unpin,
    ) -> Result<(), FederatedServerError> {
        tracing::debug!("Starting");
        // Studio Agent Spaceport listener
        // TODO: This code will be moving when we add support for Tower
        // to the router. Leaving here until that time.
        let (tx, mut rx) = tokio::sync::mpsc::channel::<SpaceportConfig>(1);

        tokio::spawn(async move {
            let mut current_listener = "".to_string();
            let mut current_operation: fn(
                msg: String,
            )
                -> Pin<Box<dyn Future<Output = bool> + Send>> = |msg| Box::pin(do_nothing(msg));

            loop {
                tokio::select! {
                    biased;
                    mopt = rx.recv() => {
                        match mopt {
                            Some(msg) => {
                                tracing::info!(?msg);
                                // Save our target listener for later use
                                current_listener = msg.listener.clone();
                                // Configure which function to call
                                if msg.external {
                                    current_operation = |msg| Box::pin(do_nothing(msg));
                                } else {
                                    current_operation = |msg| Box::pin(do_listen(msg));
                                }
                            },
                            None => break
                        }
                    },
                    x = current_operation(current_listener.clone()) => {
                        // The only time a current_operation will return is failure
                        // from the server. If this happens, wait for a while
                        // then try again.
                        tracing::info!(%x, "current_operation");
                        tokio::time::sleep(tokio::time::Duration::from_secs(5)).await;
                    }
                };
            }
            tracing::info!("terminating spaceport loop");
        });

        let mut state = Startup {
            configuration: None,
            schema: None,
        };
        let mut state_listener = self.state_listener.take();
        let initial_state = State::from(&state);
        <StateMachine<S, FA>>::notify_state_listener(&mut state_listener, initial_state).await;
        while let Some(message) = messages.next().await {
            let last_public_state = State::from(&state);
            let new_state = match (state, message) {
                // Startup: Handle configuration updates, maybe transition to running.
                (Startup { configuration, .. }, UpdateSchema(new_schema)) => self
                    .maybe_transition_to_running(Startup {
                        configuration,
                        schema: Some(*new_schema),
                    })
                    .await
                    .into_ok_or_err2(),

                // Startup: Handle schema updates, maybe transition to running.
<<<<<<< HEAD
                (Startup { schema, .. }, UpdateConfiguration(new_configuration)) => self
                    .maybe_transition_to_running(Startup {
=======
                (Startup { schema, .. }, UpdateConfiguration(new_configuration)) => {
                    // Only check for notify if we have graph configuration
                    if new_configuration.graph.is_some() {
                        match &new_configuration.spaceport {
                            Some(v) => {
                                tx.send(v.clone())
                                    .await
                                    .map_err(FederatedServerError::ServerSpaceportError)?;
                            }
                            None => {
                                tx.send(Default::default())
                                    .await
                                    .map_err(FederatedServerError::ServerSpaceportError)?;
                            }
                        }
                    }
                    self.maybe_transition_to_running(Startup {
>>>>>>> 4f608726
                        configuration: Some(*new_configuration),
                        schema,
                    })
                    .await
                    .into_ok_or_err2(),

                // Startup: Missing configuration.
                (
                    Startup {
                        configuration: None,
                        ..
                    },
                    NoMoreConfiguration,
                ) => Errored(NoConfiguration),

                // Startup: Missing schema.
                (Startup { schema: None, .. }, NoMoreSchema) => Errored(NoSchema),

                // Startup: Go straight for shutdown.
                (Startup { .. }, Shutdown) => Stopped,

                // Running: Handle shutdown.
                (Running { server_handle, .. }, Shutdown) => {
                    tracing::debug!("Shutting down");
                    match server_handle.shutdown().await {
                        Ok(_) => Stopped,
                        Err(err) => Errored(err),
                    }
                }

                // Running: Handle schema updates
                (
                    Running {
                        configuration,
                        schema,
                        router_service,
                        server_handle,
                    },
                    UpdateSchema(new_schema),
                ) => {
                    tracing::info!("Reloading schema");
                    self.reload_server(
                        configuration,
                        schema,
                        router_service,
                        server_handle,
                        None,
                        Some(Arc::new(*new_schema)),
                    )
                    .await
                    .into_ok_or_err2()
                }

                // Running: Handle configuration updates
                (
                    Running {
                        configuration,
                        schema,
                        router_service,
                        server_handle,
                    },
                    UpdateConfiguration(new_configuration),
                ) => {
                    tracing::info!("Reloading configuration");
<<<<<<< HEAD
                    self.reload_server(
                        configuration,
                        schema,
                        router_service,
                        server_handle,
                        Some(Arc::new(*new_configuration)),
                        None,
                    )
                    .await
                    .into_ok_or_err2()
=======

                    let mut derived_configuration = (*new_configuration).clone();
                    match derived_configuration.load_subgraphs(&schema) {
                        Err(e) => {
                            let strings = e.iter().map(ToString::to_string).collect::<Vec<_>>();
                            tracing::error!(
                                "The new configuration is invalid, keeping the previous one: {}",
                                strings.join(", ")
                            );
                            Running {
                                configuration,
                                schema,
                                router,
                                server_handle,
                            }
                        }
                        Ok(()) => {
                            // Only check for notify if we have graph configuration
                            if new_configuration.graph.is_some() {
                                match &new_configuration.spaceport {
                                    Some(v) => {
                                        tx.send(v.clone())
                                            .await
                                            .map_err(FederatedServerError::ServerSpaceportError)?;
                                    }
                                    None => {
                                        tx.send(Default::default())
                                            .await
                                            .map_err(FederatedServerError::ServerSpaceportError)?;
                                    }
                                }
                            }
                            let derived_configuration = Arc::new(derived_configuration);
                            let router = Arc::new(
                                self.router_factory
                                    .create(
                                        &derived_configuration,
                                        Arc::clone(&schema),
                                        Some(router),
                                    )
                                    .await,
                            );

                            match server_handle
                                .restart(
                                    &self.http_server_factory,
                                    Arc::clone(&router),
                                    Arc::clone(&derived_configuration),
                                )
                                .await
                            {
                                Ok(server_handle) => Running {
                                    configuration: Arc::new(*new_configuration),
                                    schema,
                                    router,
                                    server_handle,
                                },
                                Err(err) => Errored(err),
                            }
                        }
                    }
>>>>>>> 4f608726
                }

                // Anything else we don't care about
                (state, message) => {
                    tracing::debug!("Ignoring message transition {:?}", message);
                    state
                }
            };

            let new_public_state = State::from(&new_state);
            if last_public_state != new_public_state {
                <StateMachine<S, FA>>::notify_state_listener(&mut state_listener, new_public_state)
                    .await;
            }
            tracing::debug!("Transitioned to state {:?}", &new_state);
            state = new_state;

            // If we've errored then exit even if there are potentially more messages
            if matches!(&state, Errored(_)) {
                break;
            }
        }
        tracing::debug!("Stopped");

        match state {
            Stopped => Ok(()),
            Errored(err) => Err(err),
            _ => {
                panic!("Must finish on stopped or errored state.")
            }
        }
    }

    async fn notify_state_listener(
        state_listener: &mut Option<mpsc::Sender<State>>,
        new_public_state: State,
    ) {
        if let Some(state_listener) = state_listener {
            let _ = state_listener.send(new_public_state).await;
        }
    }

    async fn maybe_transition_to_running(
        &self,
        state: PrivateState<<FA as RouterServiceFactory>::RouterService>,
    ) -> Result<
        PrivateState<<FA as RouterServiceFactory>::RouterService>,
        PrivateState<<FA as RouterServiceFactory>::RouterService>,
    > {
        if let Startup {
            configuration: Some(configuration),
            schema: Some(schema),
        } = state
        {
            tracing::debug!("Starting http");
            let configuration = Arc::new(configuration);
            let schema = Arc::new(schema);
            let router = self
                .router_factory
                .create(configuration.clone(), schema.clone(), None)
                .await
                .map_err(|err| {
                    tracing::error!("Cannot create the router: {}", err);
                    Errored(FederatedServerError::ServiceCreationError(err))
                })?;

            let server_handle = self
                .http_server_factory
                .create(router.clone(), configuration.clone(), None)
                .await
                .map_err(|err| {
                    tracing::error!("Cannot start the router: {}", err);
                    Errored(err)
                })?;

            Ok(Running {
                configuration,
                schema,
                router_service: router,
                server_handle,
            })
        } else {
            Ok(state)
        }
    }
    async fn reload_server(
        &self,
        configuration: Arc<Configuration>,
        schema: Arc<Schema>,
        router_service: <FA as RouterServiceFactory>::RouterService,
        server_handle: HttpServerHandle,
        new_configuration: Option<Arc<Configuration>>,
        new_schema: Option<Arc<Schema>>,
    ) -> Result<
        PrivateState<<FA as RouterServiceFactory>::RouterService>,
        PrivateState<<FA as RouterServiceFactory>::RouterService>,
    > {
        let new_schema = new_schema.unwrap_or(schema.clone());
        let new_configuration = new_configuration.unwrap_or(configuration.clone());
        match self
            .router_factory
            .create(
                new_configuration.clone(),
                new_schema.clone(),
                Some(&router_service),
            )
            .await
        {
            Ok(new_router_service) => {
                let server_handle = server_handle
                    .restart(
                        &self.http_server_factory,
                        new_router_service.clone(),
                        new_configuration.clone(),
                    )
                    .await
                    .map_err(|err| {
                        tracing::error!("Cannot start the router: {}", err);
                        Errored(err)
                    })?;
                Ok(Running {
                    configuration: new_configuration,
                    schema: new_schema,
                    router_service: new_router_service,
                    server_handle,
                })
            }
            Err(err) => {
                tracing::error!(
                    "Cannot create new router, keeping previous configuration: {}",
                    err
                );
                Err(Running {
                    configuration,
                    schema,
                    router_service,
                    server_handle,
                })
            }
        }
    }
}
trait ResultExt<T> {
    // Unstable method can be deleted in future
    fn into_ok_or_err2(self) -> T;
}

impl<T> ResultExt<T> for Result<T, T> {
    fn into_ok_or_err2(self) -> T {
        match self {
            Ok(v) => v,
            Err(v) => v,
        }
    }
}

#[cfg(test)]
mod tests {
    use super::*;
    use crate::configuration::Subgraph;
    use crate::http_server_factory::Listener;
    use crate::router_factory::RouterServiceFactory;
    use futures::channel::oneshot;
    use futures::future::BoxFuture;
    use http::{Request, Response};
    use mockall::{mock, predicate::*, Sequence};
    use std::net::SocketAddr;
    use std::pin::Pin;
    use std::str::FromStr;
    use std::sync::Mutex;
    use std::task::{Context, Poll};
    use test_log::test;
    use tower::{BoxError, Service};
    use url::Url;

    #[test(tokio::test)]
    async fn no_configuration() {
        let router_factory = create_mock_router_factory(0);
        let (server_factory, _) = create_mock_server_factory(0);
        assert!(matches!(
            execute(
                server_factory,
                router_factory,
                vec![NoMoreConfiguration],
                vec![State::Startup, State::Errored]
            )
            .await,
            Err(NoConfiguration),
        ));
    }

    #[test(tokio::test)]
    async fn no_schema() {
        let router_factory = create_mock_router_factory(0);
        let (server_factory, _) = create_mock_server_factory(0);
        assert!(matches!(
            execute(
                server_factory,
                router_factory,
                vec![NoMoreSchema],
                vec![State::Startup, State::Errored]
            )
            .await,
            Err(NoSchema),
        ));
    }

    #[test(tokio::test)]
    async fn shutdown_during_startup() {
        let router_factory = create_mock_router_factory(0);
        let (server_factory, _) = create_mock_server_factory(0);
        assert!(matches!(
            execute(
                server_factory,
                router_factory,
                vec![Shutdown],
                vec![State::Startup, State::Stopped]
            )
            .await,
            Ok(()),
        ));
    }

    #[test(tokio::test)]
    async fn startup_shutdown() {
        let router_factory = create_mock_router_factory(1);
        let (server_factory, shutdown_receivers) = create_mock_server_factory(1);

        assert!(matches!(
            execute(
                server_factory,
                router_factory,
                vec![
                    UpdateConfiguration(
                        Configuration::builder()
                            .subgraphs(Default::default())
                            .build()
                            .boxed()
                    ),
                    UpdateSchema(Box::new("".parse().unwrap())),
                    Shutdown
                ],
                vec![
                    State::Startup,
                    State::Running {
                        address: SocketAddr::from_str("127.0.0.1:4000").unwrap().into(),
                        schema: String::new()
                    },
                    State::Stopped
                ]
            )
            .await,
            Ok(()),
        ));
        assert_eq!(shutdown_receivers.lock().unwrap().len(), 1);
    }

    #[test(tokio::test)]
    async fn startup_reload_schema() {
        let router_factory = create_mock_router_factory(2);
        let (server_factory, shutdown_receivers) = create_mock_server_factory(2);
        let schema = include_str!("testdata/supergraph.graphql");

        assert!(matches!(
            execute(
                server_factory,
                router_factory,
                vec![
                    UpdateConfiguration(
                        Configuration::builder()
                            .subgraphs(Default::default())
                            .build()
                            .boxed()
                    ),
                    UpdateSchema(Box::new("".parse().unwrap())),
                    UpdateSchema(Box::new(schema.parse().unwrap())),
                    Shutdown
                ],
                vec![
                    State::Startup,
                    State::Running {
                        address: SocketAddr::from_str("127.0.0.1:4000").unwrap().into(),
                        schema: String::new()
                    },
                    State::Running {
                        address: SocketAddr::from_str("127.0.0.1:4000").unwrap().into(),
                        schema: schema.to_string(),
                    },
                    State::Stopped
                ]
            )
            .await,
            Ok(()),
        ));
        assert_eq!(shutdown_receivers.lock().unwrap().len(), 2);
    }

    #[test(tokio::test)]
    async fn startup_reload_configuration() {
        let router_factory = create_mock_router_factory(2);
        let (server_factory, shutdown_receivers) = create_mock_server_factory(2);

        assert!(matches!(
            execute(
                server_factory,
                router_factory,
                vec![
                    UpdateConfiguration(
                        Configuration::builder()
                            .subgraphs(Default::default())
                            .build()
                            .boxed()
                    ),
                    UpdateSchema(Box::new("".parse().unwrap())),
                    UpdateConfiguration(
                        Configuration::builder()
                            .server(
                                crate::configuration::Server::builder()
                                    .listen(SocketAddr::from_str("127.0.0.1:4001").unwrap())
                                    .build()
                            )
                            .subgraphs(Default::default())
                            .build()
                            .boxed()
                    ),
                    Shutdown
                ],
                vec![
                    State::Startup,
                    State::Running {
                        address: SocketAddr::from_str("127.0.0.1:4000").unwrap().into(),
                        schema: String::new()
                    },
                    State::Running {
                        address: SocketAddr::from_str("127.0.0.1:4001").unwrap().into(),
                        schema: String::new()
                    },
                    State::Stopped
                ]
            )
            .await,
            Ok(()),
        ));
        assert_eq!(shutdown_receivers.lock().unwrap().len(), 2);
    }

    #[test(tokio::test)]
    async fn extract_routing_urls() {
        let router_factory = create_mock_router_factory(1);
        let (server_factory, shutdown_receivers) = create_mock_server_factory(1);

        assert!(matches!(
            execute(
                server_factory,
                router_factory,
                vec![
                    UpdateConfiguration(
                        Configuration::builder()
                            .subgraphs(
                                [
                                    (
                                        "accounts".to_string(),
                                        Subgraph {
                                            routing_url: Url::parse("http://accounts/graphql").unwrap(),
                                            layers: Vec::new(),
                                        }
                                    ),
                                    (
                                        "products".to_string(),
                                        Subgraph {
                                            routing_url: Url::parse("http://accounts/graphql").unwrap(),
                                            layers: Vec::new(),
                                        }
                                    )
                                ]
                                .iter()
                                .cloned()
                                .collect()
                            )
                            .build()
                            .boxed()
                    ),
                    UpdateSchema(Box::new(r#"
                        enum join__Graph {
                            ACCOUNTS @join__graph(name: "accounts" url: "http://localhost:4001/graphql")
                            PRODUCTS @join__graph(name: "products" url: "")
                            INVENTORY @join__graph(name: "inventory" url: "http://localhost:4002/graphql")
                        }"#.parse().unwrap())),
                    Shutdown
                ],
                vec![
                    State::Startup,
                    State::Running {
                        address: SocketAddr::from_str("127.0.0.1:4000").unwrap().into(),
                        schema: r#"
                        enum join__Graph {
                            ACCOUNTS @join__graph(name: "accounts" url: "http://localhost:4001/graphql")
                            PRODUCTS @join__graph(name: "products" url: "")
                            INVENTORY @join__graph(name: "inventory" url: "http://localhost:4002/graphql")
                        }"#.to_string()
                    },
                    State::Stopped
                ]
            )
            .await,
            Ok(()),
        ));
        assert_eq!(shutdown_receivers.lock().unwrap().len(), 1);
    }

    #[test(tokio::test)]
    async fn router_factory_error_startup() {
        let mut router_factory = MockMyRouterFactory::new();
        router_factory
            .expect_create()
            .times(1)
            .returning(|_, _, _| Err(BoxError::from("Error")));
        let (server_factory, shutdown_receivers) = create_mock_server_factory(0);

        assert!(matches!(
            execute(
                server_factory,
                router_factory,
                vec![
                    UpdateConfiguration(
                        Configuration::builder()
                            .subgraphs(Default::default())
                            .build()
                            .boxed()
                    ),
                    UpdateSchema(Box::new("".parse().unwrap())),
                ],
                vec![State::Startup, State::Errored,]
            )
            .await,
            Err(FederatedServerError::ServiceCreationError(_)),
        ));
        assert_eq!(shutdown_receivers.lock().unwrap().len(), 0);
    }

    #[test(tokio::test)]
    async fn router_factory_error_restart() {
        let mut seq = Sequence::new();
        let mut router_factory = MockMyRouterFactory::new();
        router_factory
            .expect_create()
            .times(1)
            .in_sequence(&mut seq)
            .returning(|_, _, _| {
                let mut router = MockMyRouter::new();
                router.expect_clone().return_once(MockMyRouter::new);
                Ok(router)
            });
        router_factory
            .expect_create()
            .times(1)
            .in_sequence(&mut seq)
            .returning(|_, _, _| Err(BoxError::from("Error")));
        let (server_factory, shutdown_receivers) = create_mock_server_factory(1);

        assert!(matches!(
            execute(
                server_factory,
                router_factory,
                vec![
                    UpdateConfiguration(
                        Configuration::builder()
                            .subgraphs(Default::default())
                            .build()
                            .boxed()
                    ),
                    UpdateSchema(Box::new("".parse().unwrap())),
                    UpdateSchema(Box::new("".parse().unwrap())),
                    Shutdown
                ],
                vec![
                    State::Startup,
                    State::Running {
                        address: SocketAddr::from_str("127.0.0.1:4000").unwrap().into(),
                        schema: String::new()
                    },
                    State::Stopped
                ]
            )
            .await,
            Ok(()),
        ));
        assert_eq!(shutdown_receivers.lock().unwrap().len(), 1);
    }

    mock! {
        #[derive(Debug)]
        MyRouterFactory {}

        #[async_trait::async_trait]
        impl RouterServiceFactory for MyRouterFactory {
            type RouterService = MockMyRouter;
            type Future = <Self::RouterService as Service<Request<graphql::Request>>>::Future;

            async fn create<'a>(
                &'a self,
                configuration: Arc<Configuration>,
                schema: Arc<graphql::Schema>,
                previous_router: Option<&'a MockMyRouter>,
            ) -> Result<MockMyRouter, BoxError>;
        }
    }

    mock! {
        #[derive(Debug)]
        MyRouter {
            fn poll_ready(&mut self) -> Poll<Result<(), BoxError>>;
            fn service_call(&mut self, req: Request<graphql::Request>) -> <MockMyRouter as Service<Request<graphql::Request>>>::Future;
        }

        impl Clone for MyRouter {
            fn clone(&self) -> MockMyRouter;
        }
    }

    //mockall does not handle well the lifetime on Context
    impl Service<Request<graphql::Request>> for MockMyRouter {
        type Response = Response<graphql::Response>;
        type Error = BoxError;
        type Future = BoxFuture<'static, Result<Self::Response, Self::Error>>;

        fn poll_ready(&mut self, _cx: &mut Context<'_>) -> Poll<Result<(), BoxError>> {
            self.poll_ready()
        }
        fn call(&mut self, req: Request<graphql::Request>) -> Self::Future {
            self.service_call(req)
        }
    }

    mock! {
        #[derive(Debug)]
        MyHttpServerFactory{
            fn create_server(&self,
                configuration: Arc<Configuration>,
                listener: Option<Listener>,) -> Result<HttpServerHandle, FederatedServerError>;
        }
    }

    impl HttpServerFactory for MockMyHttpServerFactory {
        type Future =
            Pin<Box<dyn Future<Output = Result<HttpServerHandle, FederatedServerError>> + Send>>;

        fn create<RS>(
            &self,
            _service: RS,
            configuration: Arc<Configuration>,
            listener: Option<Listener>,
        ) -> Pin<Box<dyn Future<Output = Result<HttpServerHandle, FederatedServerError>> + Send>>
        where
            RS: Service<
                    Request<graphql::Request>,
                    Response = Response<graphql::Response>,
                    Error = BoxError,
                > + Send
                + Sync
                + Clone
                + 'static,
            <RS as Service<http::Request<apollo_router_core::Request>>>::Future: std::marker::Send,
        {
            let res = self.create_server(configuration, listener);
            Box::pin(async move { res })
        }
    }

    async fn execute(
        server_factory: MockMyHttpServerFactory,
        router_factory: MockMyRouterFactory,
        events: Vec<Event>,
        expected_states: Vec<State>,
    ) -> Result<(), FederatedServerError> {
        let (state_listener, state_receiver) = mpsc::channel(100);
        let state_machine = StateMachine::new(server_factory, Some(state_listener), router_factory);
        let result = state_machine
            .process_events(stream::iter(events).boxed())
            .await;
        let states = state_receiver.collect::<Vec<State>>().await;
        assert_eq!(states, expected_states);
        result
    }

    fn create_mock_server_factory(
        expect_times_called: usize,
    ) -> (
        MockMyHttpServerFactory,
        Arc<Mutex<Vec<oneshot::Receiver<()>>>>,
    ) {
        let mut server_factory = MockMyHttpServerFactory::new();
        let shutdown_receivers = Arc::new(Mutex::new(vec![]));
        let shutdown_receivers_clone = shutdown_receivers.to_owned();
        server_factory
            .expect_create_server()
            .times(expect_times_called)
            .returning(
                move |configuration: Arc<Configuration>, listener: Option<Listener>| {
                    let (shutdown_sender, shutdown_receiver) = oneshot::channel();
                    shutdown_receivers_clone
                        .lock()
                        .unwrap()
                        .push(shutdown_receiver);

                    let server = async move {
                        Ok(if let Some(l) = listener {
                            l
                        } else {
                            #[cfg(unix)]
                            {
                                tokio_util::either::Either::Left(
                                    tokio::net::TcpListener::bind("127.0.0.1:0").await.unwrap(),
                                )
                            }
                            #[cfg(not(unix))]
                            {
                                tokio::net::TcpListener::bind("127.0.0.1:0").await.unwrap()
                            }
                        })
                    };

                    Ok(HttpServerHandle::new(
                        shutdown_sender,
                        Box::pin(server),
                        configuration.server.listen.clone(),
                    ))
                },
            );
        (server_factory, shutdown_receivers)
    }

    fn create_mock_router_factory(expect_times_called: usize) -> MockMyRouterFactory {
        let mut router_factory = MockMyRouterFactory::new();

        router_factory
            .expect_create()
            .times(expect_times_called)
            .returning(move |_, _, _| {
                let mut router = MockMyRouter::new();
                router.expect_clone().return_once(MockMyRouter::new);
                Ok(router)
            });
        router_factory
    }
}<|MERGE_RESOLUTION|>--- conflicted
+++ resolved
@@ -6,17 +6,11 @@
 use super::{Event, FederatedServerError, State};
 use crate::configuration::{Configuration, SpaceportConfig};
 use apollo_router_core::prelude::*;
-<<<<<<< HEAD
 use apollo_router_core::Schema;
-use futures::channel::mpsc;
-use futures::prelude::*;
-=======
 use apollo_spaceport::server::ReportSpaceport;
 use futures::channel::mpsc;
 use futures::prelude::*;
-use std::marker::PhantomData;
 use std::pin::Pin;
->>>>>>> 4f608726
 use std::sync::Arc;
 use Event::{NoMoreConfiguration, NoMoreSchema, Shutdown};
 
@@ -45,13 +39,8 @@
 /// If config and schema are not supplied then the machine ends with an error.
 /// Once schema and config are obtained running state is entered.
 /// Config and schema updates will try to swap in the new values into the running state. In future we may trigger an http server restart if for instance socket address is encountered.
-<<<<<<< HEAD
-/// At any point a shutdown event will case the machine to try to get to stopped state.  
+/// At any point a shutdown event will cause the machine to try to get to stopped state.  
 pub(crate) struct StateMachine<S, FA>
-=======
-/// At any point a shutdown event will cause the machine to try to get to stopped state.  
-pub(crate) struct StateMachine<S, Router, PreparedQuery, FA>
->>>>>>> 4f608726
 where
     S: HttpServerFactory,
     FA: RouterServiceFactory,
@@ -79,9 +68,6 @@
     }
 }
 
-<<<<<<< HEAD
-impl<S, FA> StateMachine<S, FA>
-=======
 // For use when we have an external collector. Makes selecting over
 // events simpler
 async fn do_nothing(_addr_str: String) -> bool {
@@ -113,8 +99,7 @@
     true
 }
 
-impl<S, Router, PreparedQuery, FA> StateMachine<S, Router, PreparedQuery, FA>
->>>>>>> 4f608726
+impl<S, FA> StateMachine<S, FA>
 where
     S: HttpServerFactory,
     FA: RouterServiceFactory + Send,
@@ -199,10 +184,6 @@
                     .into_ok_or_err2(),
 
                 // Startup: Handle schema updates, maybe transition to running.
-<<<<<<< HEAD
-                (Startup { schema, .. }, UpdateConfiguration(new_configuration)) => self
-                    .maybe_transition_to_running(Startup {
-=======
                 (Startup { schema, .. }, UpdateConfiguration(new_configuration)) => {
                     // Only check for notify if we have graph configuration
                     if new_configuration.graph.is_some() {
@@ -220,12 +201,12 @@
                         }
                     }
                     self.maybe_transition_to_running(Startup {
->>>>>>> 4f608726
                         configuration: Some(*new_configuration),
                         schema,
                     })
                     .await
-                    .into_ok_or_err2(),
+                    .into_ok_or_err2()
+                }
 
                 // Startup: Missing configuration.
                 (
@@ -285,7 +266,22 @@
                     UpdateConfiguration(new_configuration),
                 ) => {
                     tracing::info!("Reloading configuration");
-<<<<<<< HEAD
+                    // Only check for notify if we have graph configuration
+                    if new_configuration.graph.is_some() {
+                        match &new_configuration.spaceport {
+                            Some(v) => {
+                                tx.send(v.clone())
+                                    .await
+                                    .map_err(FederatedServerError::ServerSpaceportError)?;
+                            }
+                            None => {
+                                tx.send(Default::default())
+                                    .await
+                                    .map_err(FederatedServerError::ServerSpaceportError)?;
+                            }
+                        }
+                    }
+
                     self.reload_server(
                         configuration,
                         schema,
@@ -296,69 +292,6 @@
                     )
                     .await
                     .into_ok_or_err2()
-=======
-
-                    let mut derived_configuration = (*new_configuration).clone();
-                    match derived_configuration.load_subgraphs(&schema) {
-                        Err(e) => {
-                            let strings = e.iter().map(ToString::to_string).collect::<Vec<_>>();
-                            tracing::error!(
-                                "The new configuration is invalid, keeping the previous one: {}",
-                                strings.join(", ")
-                            );
-                            Running {
-                                configuration,
-                                schema,
-                                router,
-                                server_handle,
-                            }
-                        }
-                        Ok(()) => {
-                            // Only check for notify if we have graph configuration
-                            if new_configuration.graph.is_some() {
-                                match &new_configuration.spaceport {
-                                    Some(v) => {
-                                        tx.send(v.clone())
-                                            .await
-                                            .map_err(FederatedServerError::ServerSpaceportError)?;
-                                    }
-                                    None => {
-                                        tx.send(Default::default())
-                                            .await
-                                            .map_err(FederatedServerError::ServerSpaceportError)?;
-                                    }
-                                }
-                            }
-                            let derived_configuration = Arc::new(derived_configuration);
-                            let router = Arc::new(
-                                self.router_factory
-                                    .create(
-                                        &derived_configuration,
-                                        Arc::clone(&schema),
-                                        Some(router),
-                                    )
-                                    .await,
-                            );
-
-                            match server_handle
-                                .restart(
-                                    &self.http_server_factory,
-                                    Arc::clone(&router),
-                                    Arc::clone(&derived_configuration),
-                                )
-                                .await
-                            {
-                                Ok(server_handle) => Running {
-                                    configuration: Arc::new(*new_configuration),
-                                    schema,
-                                    router,
-                                    server_handle,
-                                },
-                                Err(err) => Errored(err),
-                            }
-                        }
-                    }
->>>>>>> 4f608726
                 }
 
                 // Anything else we don't care about
