//! Prevent mutations if the HTTP method is GET.
//!
//! See [`Layer`] and [`Service`] for more details.

use crate::{checkpoint::CheckpointService, ExecutionRequest, ExecutionResponse};
use http::{header::HeaderName, Method, StatusCode};
use std::ops::ControlFlow;
use tower::{BoxError, Layer, Service};

#[derive(Default)]
pub struct ForbidHttpGetMutationsLayer {}

impl<S> Layer<S> for ForbidHttpGetMutationsLayer
where
    S: Service<ExecutionRequest, Response = ExecutionResponse> + Send + 'static,
    <S as Service<ExecutionRequest>>::Future: Send + 'static,
    <S as Service<ExecutionRequest>>::Error: Into<BoxError> + Send + 'static,
{
    type Service = CheckpointService<S, ExecutionRequest>;

    fn layer(&self, service: S) -> Self::Service {
        CheckpointService::new(
            |req: ExecutionRequest| {
                if req.originating_request.method() == Method::GET
                    && req.query_plan.contains_mutations()
                {
                    let errors = vec![crate::Error {
                        message: "GET supports only query operation".to_string(),
                        locations: Default::default(),
                        path: Default::default(),
                        extensions: Default::default(),
                    }];
                    let mut res = ExecutionResponse::builder()
                        .errors(errors)
                        .extensions(Default::default())
                        .status_code(StatusCode::METHOD_NOT_ALLOWED)
                        .context(req.context)
                        .build();
                    res.response.inner.headers_mut().insert(
                        "Allow".parse::<HeaderName>().unwrap(),
                        "POST".parse().unwrap(),
                    );
                    Ok(ControlFlow::Break(res))
                } else {
                    Ok(ControlFlow::Continue(req))
                }
            },
            service,
        )
    }
}

#[cfg(test)]
mod forbid_http_get_mutations_tests {

    use super::*;
    use crate::http_compat;
    use crate::query_planner::fetch::OperationKind;
    use crate::{plugin::utils::test::MockExecutionService, QueryPlan};
    use http::StatusCode;
    use serde_json::json;
    use std::sync::Arc;
    use tower::ServiceExt;

    #[tokio::test]
    async fn it_lets_http_post_queries_pass_through() {
        let mut mock_service = MockExecutionService::new();

        mock_service
            .expect_call()
            .times(1)
            .returning(move |_| Ok(ExecutionResponse::fake_builder().build()));

        let mock = mock_service.build();

        let mut service_stack = ForbidHttpGetMutationsLayer::default().layer(mock);

        let http_post_query_plan_request = create_request(Method::POST, OperationKind::Query);

        let services = service_stack.ready().await.unwrap();
        services.call(http_post_query_plan_request).await.unwrap();
    }

    #[tokio::test]
    async fn it_lets_http_post_mutations_pass_through() {
        let mut mock_service = MockExecutionService::new();

        mock_service
            .expect_call()
            .times(1)
            .returning(move |_| Ok(ExecutionResponse::fake_builder().build()));

        let mock = mock_service.build();

        let mut service_stack = ForbidHttpGetMutationsLayer::default().layer(mock);

        let http_post_query_plan_request = create_request(Method::POST, OperationKind::Mutation);

        let services = service_stack.ready().await.unwrap();
        services.call(http_post_query_plan_request).await.unwrap();
    }

    #[tokio::test]
    async fn it_lets_http_get_queries_pass_through() {
        let mut mock_service = MockExecutionService::new();

        mock_service
            .expect_call()
            .times(1)
            .returning(move |_| Ok(ExecutionResponse::fake_builder().build()));

        let mock = mock_service.build();

        let mut service_stack = ForbidHttpGetMutationsLayer::default().layer(mock);

        let http_post_query_plan_request = create_request(Method::GET, OperationKind::Query);

        let services = service_stack.ready().await.unwrap();
        services.call(http_post_query_plan_request).await.unwrap();
    }

    #[tokio::test]
    async fn it_doesnt_let_http_get_mutations_pass_through() {
        let expected_error = crate::Error {
            message: "GET supports only query operation".to_string(),
            locations: Default::default(),
            path: Default::default(),
            extensions: Default::default(),
        };
        let expected_status = StatusCode::METHOD_NOT_ALLOWED;
        let expected_allow_header = "POST";

        let mock = MockExecutionService::new().build();
        let mut service_stack = ForbidHttpGetMutationsLayer::default().layer(mock);

        let http_post_query_plan_request = create_request(Method::GET, OperationKind::Mutation);

        let services = service_stack.ready().await.unwrap();
        let actual_error = services.call(http_post_query_plan_request).await.unwrap();

        assert_eq!(expected_status, actual_error.response.status());
        assert_eq!(
            expected_allow_header,
            actual_error.response.headers().get("Allow").unwrap()
        );
        assert_error_matches(&expected_error, actual_error);
    }

    fn assert_error_matches(expected_error: &crate::Error, response: crate::ExecutionResponse) {
        assert_eq!(&response.response.body().errors[0], expected_error);
    }

    fn create_request(method: Method, operation_kind: OperationKind) -> crate::ExecutionRequest {
        let root = if operation_kind == OperationKind::Mutation {
            serde_json::from_value(json!({
                "kind": "Sequence",
                "nodes": [
                    {
                        "kind": "Fetch",
                        "serviceName": "product",
                        "variableUsages": [],
                        "operation": "{__typename}",
                        "operationKind": "mutation"
                      },
                ]
            }))
            .unwrap()
        } else {
            serde_json::from_value(json!({
                "kind": "Sequence",
                "nodes": [
                    {
                        "kind": "Fetch",
                        "serviceName": "product",
                        "variableUsages": [],
                        "operation": "{__typename}",
                        "operationKind": "query"
                      },
                ]
            }))
            .unwrap()
        };

<<<<<<< HEAD
        ExecutionRequest::builder()
            .query_plan(Arc::new(QueryPlan {
                usage_reporting_signature: None,
                root,
            }))
            .context(
                Context::new().with_request(Arc::new(
                    RequestBuilder::new(method, Uri::from_static("http://test"))
                        .body(crate::Request::default())
                        .unwrap(),
                )),
            )
=======
        let request = http_compat::Request::fake_builder()
            .method(method)
            .body(crate::Request::default())
            .build()
            .unwrap();

        ExecutionRequest::fake_builder()
            .originating_request(request)
            .query_plan(Arc::new(QueryPlan { root }))
>>>>>>> a4b78d37
            .build()
    }
}<|MERGE_RESOLUTION|>--- conflicted
+++ resolved
@@ -181,20 +181,6 @@
             .unwrap()
         };
 
-<<<<<<< HEAD
-        ExecutionRequest::builder()
-            .query_plan(Arc::new(QueryPlan {
-                usage_reporting_signature: None,
-                root,
-            }))
-            .context(
-                Context::new().with_request(Arc::new(
-                    RequestBuilder::new(method, Uri::from_static("http://test"))
-                        .body(crate::Request::default())
-                        .unwrap(),
-                )),
-            )
-=======
         let request = http_compat::Request::fake_builder()
             .method(method)
             .body(crate::Request::default())
@@ -204,7 +190,6 @@
         ExecutionRequest::fake_builder()
             .originating_request(request)
             .query_plan(Arc::new(QueryPlan { root }))
->>>>>>> a4b78d37
             .build()
     }
 }