use crate::error::Error as SubgraphError;
use crate::plugin::Plugin;
use crate::{register_plugin, SubgraphRequest, SubgraphResponse};
use once_cell::sync::Lazy;
use schemars::JsonSchema;
use serde::Deserialize;
use std::collections::HashMap;
use tower::util::BoxService;
use tower::{BoxError, ServiceExt};

#[allow(clippy::field_reassign_with_default)]
static REDACTED_ERROR_MESSAGE: Lazy<Vec<SubgraphError>> = Lazy::new(|| {
    let mut error: SubgraphError = Default::default();

    error.message = "Subgraph errors redacted".to_string();

    vec![error]
});

register_plugin!(
    "experimental",
    "include_subgraph_errors",
    IncludeSubgraphErrors
);

#[derive(Clone, Debug, JsonSchema, Deserialize)]
#[serde(rename_all = "snake_case", deny_unknown_fields)]
struct Config {
    #[serde(default)]
    all: bool,
    #[serde(default)]
    subgraphs: HashMap<String, bool>,
}

struct IncludeSubgraphErrors {
    config: Config,
}

#[async_trait::async_trait]
impl Plugin for IncludeSubgraphErrors {
    type Config = Config;

    async fn new(config: Self::Config) -> Result<Self, BoxError> {
        Ok(IncludeSubgraphErrors { config })
    }

    fn subgraph_service(
        &mut self,
        name: &str,
        service: BoxService<SubgraphRequest, SubgraphResponse, BoxError>,
    ) -> BoxService<SubgraphRequest, SubgraphResponse, BoxError> {
        // Search for subgraph in our configured subgraph map.
        // If we can't find it, use the "all" value
        if !*self.config.subgraphs.get(name).unwrap_or(&self.config.all) {
            return service
                .map_response(move |mut response: SubgraphResponse| {
                    if !response.response.body().errors.is_empty() {
                        response.response.body_mut().errors = REDACTED_ERROR_MESSAGE.clone();
                    }
                    response
                })
                .boxed();
        }
        service
    }
}

#[cfg(test)]
mod test {
    use super::*;
    use crate::plugin::utils::test::mock::subgraph::MockSubgraph;
    use crate::{
<<<<<<< HEAD
        DynPlugin, Object, PluggableRouterServiceBuilder, QueryPlanOptions, ResponseBody,
        RouterRequest, RouterResponse, Schema,
=======
        DynPlugin, Object, PluggableRouterServiceBuilder, Response, ResponseBody, RouterRequest,
        RouterResponse, Schema,
>>>>>>> af5c54d0
    };
    use bytes::Bytes;
    use serde_json::Value as jValue;
    use serde_json_bytes::{ByteString, Value};
    use std::sync::Arc;
    use tower::{util::BoxCloneService, Service};

    static UNREDACTED_PRODUCT_RESPONSE: Lazy<ResponseBody> = Lazy::new(|| {
        ResponseBody::GraphQL(serde_json::from_str(r#"{"data": {"topProducts":null}, "errors":[{"message": "couldn't find mock for query", "locations": [], "path": null, "extensions": { "test": "value" }}]}"#).unwrap())
    });

    static REDACTED_PRODUCT_RESPONSE: Lazy<ResponseBody> = Lazy::new(|| {
        ResponseBody::GraphQL(serde_json::from_str(r#"{"data": {"topProducts":null}, "errors":[{"message": "Subgraph errors redacted", "locations": [], "path": null, "extensions": {}}]}"#).unwrap())
    });

    static REDACTED_ACCOUNT_RESPONSE: Lazy<ResponseBody> = Lazy::new(|| {
        ResponseBody::GraphQL(
            Response::from_bytes("account", Bytes::from_static(r#"{
                "data": null,
                "errors":[{"message": "Subgraph errors redacted", "locations": [], "path": null, "extensions": {}}]}"#.as_bytes())
    ).unwrap()
    )
    });

    static EXPECTED_RESPONSE: Lazy<ResponseBody> = Lazy::new(|| {
        ResponseBody::GraphQL(serde_json::from_str(r#"{"data":{"topProducts":[{"upc":"1","name":"Table","reviews":[{"id":"1","product":{"name":"Table"},"author":{"id":"1","name":"Ada Lovelace"}},{"id":"4","product":{"name":"Table"},"author":{"id":"2","name":"Alan Turing"}}]},{"upc":"2","name":"Couch","reviews":[{"id":"2","product":{"name":"Couch"},"author":{"id":"1","name":"Ada Lovelace"}}]}]}}"#).unwrap())
    });

    static VALID_QUERY: &str = r#"query TopProducts($first: Int) { topProducts(first: $first) { upc name reviews { id product { name } author { id name } } } }"#;

    static ERROR_PRODUCT_QUERY: &str = r#"query ErrorTopProducts($first: Int) { topProducts(first: $first) { upc name reviews { id product { name } author { id name } } } }"#;

    static ERROR_ACCOUNT_QUERY: &str = r#"query Query { me { name }}"#;

    async fn execute_router_test(
        query: &str,
        body: &ResponseBody,
        mut router_service: BoxCloneService<RouterRequest, RouterResponse, BoxError>,
    ) {
        let request = RouterRequest::fake_builder()
            .query(query.to_string())
            .variable("first", 2usize)
            .build()
            .expect("expecting valid request");

        let response = router_service
            .ready()
            .await
            .unwrap()
            .call(request)
            .await
            .unwrap();
        assert_eq!(response.response.body(), body);
    }

    async fn build_mock_router(
        plugin: Box<dyn DynPlugin>,
    ) -> BoxCloneService<RouterRequest, RouterResponse, BoxError> {
        let mut extensions = Object::new();
        extensions.insert("test", Value::String(ByteString::from("value")));

        let account_mocks = vec![
            (
                r#"{"query":"query TopProducts__accounts__3($representations:[_Any!]!){_entities(representations:$representations){...on User{name}}}","operationName":"TopProducts__accounts__3","variables":{"representations":[{"__typename":"User","id":"1"},{"__typename":"User","id":"2"},{"__typename":"User","id":"1"}]}}"#,
                r#"{"data":{"_entities":[{"name":"Ada Lovelace"},{"name":"Alan Turing"},{"name":"Ada Lovelace"}]}}"#
            )
        ].into_iter().map(|(query, response)| (serde_json::from_str(query).unwrap(), serde_json::from_str(response).unwrap())).collect();
        let account_service = MockSubgraph::new(account_mocks);

        let review_mocks = vec![
            (
                r#"{"query":"query TopProducts__reviews__1($representations:[_Any!]!){_entities(representations:$representations){...on Product{reviews{id product{__typename upc}author{__typename id}}}}}","operationName":"TopProducts__reviews__1","variables":{"representations":[{"__typename":"Product","upc":"1"},{"__typename":"Product","upc":"2"}]}}"#,
                r#"{"data":{"_entities":[{"reviews":[{"id":"1","product":{"__typename":"Product","upc":"1"},"author":{"__typename":"User","id":"1"}},{"id":"4","product":{"__typename":"Product","upc":"1"},"author":{"__typename":"User","id":"2"}}]},{"reviews":[{"id":"2","product":{"__typename":"Product","upc":"2"},"author":{"__typename":"User","id":"1"}}]}]}}"#
            )
            ].into_iter().map(|(query, response)| (serde_json::from_str(query).unwrap(), serde_json::from_str(response).unwrap())).collect();
        let review_service = MockSubgraph::new(review_mocks);

        let product_mocks = vec![
            (
                r#"{"query":"query TopProducts__products__0($first:Int){topProducts(first:$first){__typename upc name}}","operationName":"TopProducts__products__0","variables":{"first":2}}"#,
                r#"{"data":{"topProducts":[{"__typename":"Product","upc":"1","name":"Table"},{"__typename":"Product","upc":"2","name":"Couch"}]}}"#
            ),
            (
                r#"{"query":"query TopProducts__products__2($representations:[_Any!]!){_entities(representations:$representations){...on Product{name}}}","operationName":"TopProducts__products__2","variables":{"representations":[{"__typename":"Product","upc":"1"},{"__typename":"Product","upc":"1"},{"__typename":"Product","upc":"2"}]}}"#,
                r#"{"data":{"_entities":[{"name":"Table"},{"name":"Table"},{"name":"Couch"}]}}"#
            )
            ].into_iter().map(|(query, response)| (serde_json::from_str(query).unwrap(), serde_json::from_str(response).unwrap())).collect();

        let product_service = MockSubgraph::new(product_mocks).with_extensions(extensions);

        let schema: Arc<Schema> = Arc::new(
            include_str!("../../../apollo-router-benchmarks/benches/fixtures/supergraph.graphql")
                .parse()
                .unwrap(),
        );

        let builder = PluggableRouterServiceBuilder::new(schema.clone());
        let builder = builder
            .with_dyn_plugin("experimental.include_subgraph_errors".to_string(), plugin)
            .with_subgraph_service("accounts", account_service.clone())
            .with_subgraph_service("reviews", review_service.clone())
            .with_subgraph_service("products", product_service.clone());

        let (router, _) = builder.build().await.expect("should build");

        router
    }

    async fn build_mock_router_with_variable_dedup_optimization(
        plugin: Box<dyn DynPlugin>,
    ) -> BoxCloneService<RouterRequest, RouterResponse, BoxError> {
        let mut extensions = Object::new();
        extensions.insert("test", Value::String(ByteString::from("value")));

        let account_mocks = vec![
            (
                r#"{"query":"query TopProducts__accounts__3($representations:[_Any!]!){_entities(representations:$representations){...on User{name}}}","operationName":"TopProducts__accounts__3","variables":{"representations":[{"__typename":"User","id":"1"},{"__typename":"User","id":"2"}]}}"#,
                r#"{"data":{"_entities":[{"name":"Ada Lovelace"},{"name":"Alan Turing"}]}}"#
            )
        ].into_iter().map(|(query, response)| (serde_json::from_str(query).unwrap(), serde_json::from_str(response).unwrap())).collect();
        let account_service = MockSubgraph::new(account_mocks);

        let review_mocks = vec![
            (
                r#"{"query":"query TopProducts__reviews__1($representations:[_Any!]!){_entities(representations:$representations){...on Product{reviews{id product{__typename upc}author{__typename id}}}}}","operationName":"TopProducts__reviews__1","variables":{"representations":[{"__typename":"Product","upc":"1"},{"__typename":"Product","upc":"2"}]}}"#,
                r#"{"data":{"_entities":[{"reviews":[{"id":"1","product":{"__typename":"Product","upc":"1"},"author":{"__typename":"User","id":"1"}},{"id":"4","product":{"__typename":"Product","upc":"1"},"author":{"__typename":"User","id":"2"}}]},{"reviews":[{"id":"2","product":{"__typename":"Product","upc":"2"},"author":{"__typename":"User","id":"1"}}]}]}}"#
            )
            ].into_iter().map(|(query, response)| (serde_json::from_str(query).unwrap(), serde_json::from_str(response).unwrap())).collect();
        let review_service = MockSubgraph::new(review_mocks);

        let product_mocks = vec![
            (
                r#"{"query":"query TopProducts__products__0($first:Int){topProducts(first:$first){__typename upc name}}","operationName":"TopProducts__products__0","variables":{"first":2}}"#,
                r#"{"data":{"topProducts":[{"__typename":"Product","upc":"1","name":"Table"},{"__typename":"Product","upc":"2","name":"Couch"}]}}"#
            ),
            (
                r#"{"query":"query TopProducts__products__2($representations:[_Any!]!){_entities(representations:$representations){...on Product{name}}}","operationName":"TopProducts__products__2","variables":{"representations":[{"__typename":"Product","upc":"1"},{"__typename":"Product","upc":"2"}]}}"#,
                r#"{"data":{"_entities":[{"name":"Table"},{"name":"Couch"}]}}"#
            )
            ].into_iter().map(|(query, response)| (serde_json::from_str(query).unwrap(), serde_json::from_str(response).unwrap())).collect();

        let product_service = MockSubgraph::new(product_mocks).with_extensions(extensions);

        let schema: Arc<Schema> = Arc::new(
            include_str!("../../../apollo-router-benchmarks/benches/fixtures/supergraph.graphql")
                .parse()
                .unwrap(),
        );

        let builder = PluggableRouterServiceBuilder::new(schema.clone());

        let builder = builder
            .with_dyn_plugin("experimental.include_subgraph_errors".to_string(), plugin)
            .with_subgraph_service("accounts", account_service.clone())
            .with_subgraph_service("reviews", review_service.clone())
            .with_subgraph_service("products", product_service.clone())
            .with_query_plan_options(QueryPlanOptions {
                enable_variable_deduplication: true,
            });

        let (router, _) = builder.build().await.expect("should build");

        router
    }

    async fn get_redacting_plugin(config: &jValue) -> Box<dyn DynPlugin> {
        // Build a redacting plugin
        crate::plugins()
            .get("experimental.include_subgraph_errors")
            .expect("Plugin not found")
            .create_instance(config)
            .await
            .expect("Plugin not created")
    }

    #[tokio::test]
    async fn it_returns_valid_response() {
        // Build a redacting plugin
        let plugin = get_redacting_plugin(&serde_json::json!({ "all": false })).await;
        let router = build_mock_router(plugin).await;
        execute_router_test(VALID_QUERY, &*EXPECTED_RESPONSE, router).await;
        let plugin = get_redacting_plugin(&serde_json::json!({ "all": false })).await;
        let router = build_mock_router_with_variable_dedup_optimization(plugin).await;
        execute_router_test(VALID_QUERY, &*EXPECTED_RESPONSE, router).await;
    }

    #[tokio::test]
    async fn it_redacts_all_subgraphs_explicit_redact() {
        // Build a redacting plugin
        let plugin = get_redacting_plugin(&serde_json::json!({ "all": false })).await;
        let router = build_mock_router(plugin).await;
        execute_router_test(ERROR_PRODUCT_QUERY, &*REDACTED_PRODUCT_RESPONSE, router).await;

        let plugin = get_redacting_plugin(&serde_json::json!({ "all": false })).await;
        let router_with_opti = build_mock_router_with_variable_dedup_optimization(plugin).await;
        execute_router_test(
            ERROR_PRODUCT_QUERY,
            &*REDACTED_PRODUCT_RESPONSE,
            router_with_opti,
        )
        .await;
    }

    #[tokio::test]
    async fn it_redacts_all_subgraphs_implicit_redact() {
        // Build a redacting plugin
        let plugin = get_redacting_plugin(&serde_json::json!({})).await;
        let router = build_mock_router(plugin).await;
        execute_router_test(ERROR_PRODUCT_QUERY, &*REDACTED_PRODUCT_RESPONSE, router).await;

        let plugin = get_redacting_plugin(&serde_json::json!({})).await;
        let router_with_opti = build_mock_router_with_variable_dedup_optimization(plugin).await;
        execute_router_test(
            ERROR_PRODUCT_QUERY,
            &*REDACTED_PRODUCT_RESPONSE,
            router_with_opti,
        )
        .await;
    }

    #[tokio::test]
    async fn it_does_not_redact_all_subgraphs_explicit_allow() {
        // Build a redacting plugin
        let plugin = get_redacting_plugin(&serde_json::json!({ "all": true })).await;
        let router = build_mock_router(plugin).await;
        execute_router_test(ERROR_PRODUCT_QUERY, &*UNREDACTED_PRODUCT_RESPONSE, router).await;
        let plugin = get_redacting_plugin(&serde_json::json!({ "all": true })).await;
        let router = build_mock_router_with_variable_dedup_optimization(plugin).await;
        execute_router_test(ERROR_PRODUCT_QUERY, &*UNREDACTED_PRODUCT_RESPONSE, router).await;
    }

    #[tokio::test]
    async fn it_does_not_redact_all_implicit_redact_product_explict_allow_for_product_query() {
        // Build a redacting plugin
        let plugin =
            get_redacting_plugin(&serde_json::json!({ "subgraphs": {"products": true }})).await;
        let router = build_mock_router(plugin).await;
        execute_router_test(ERROR_PRODUCT_QUERY, &*UNREDACTED_PRODUCT_RESPONSE, router).await;
        let plugin =
            get_redacting_plugin(&serde_json::json!({ "subgraphs": {"products": true }})).await;
        let router = build_mock_router_with_variable_dedup_optimization(plugin).await;
        execute_router_test(ERROR_PRODUCT_QUERY, &*UNREDACTED_PRODUCT_RESPONSE, router).await;
    }

    #[tokio::test]
    async fn it_does_redact_all_implicit_redact_product_explict_allow_for_review_query() {
        // Build a redacting plugin
        let plugin =
            get_redacting_plugin(&serde_json::json!({ "subgraphs": {"reviews": true }})).await;
        let router = build_mock_router(plugin).await;
        execute_router_test(ERROR_PRODUCT_QUERY, &*REDACTED_PRODUCT_RESPONSE, router).await;
        let plugin =
            get_redacting_plugin(&serde_json::json!({ "subgraphs": {"reviews": true }})).await;
        let router_with_opti = build_mock_router_with_variable_dedup_optimization(plugin).await;
        execute_router_test(
            ERROR_PRODUCT_QUERY,
            &*REDACTED_PRODUCT_RESPONSE,
            router_with_opti,
        )
        .await;
    }

    #[tokio::test]
    async fn it_does_not_redact_all_explicit_allow_review_explict_redact_for_product_query() {
        // Build a redacting plugin
        let plugin = get_redacting_plugin(
            &serde_json::json!({ "all": true, "subgraphs": {"reviews": false }}),
        )
        .await;
        let router = build_mock_router(plugin).await;
        execute_router_test(ERROR_PRODUCT_QUERY, &*UNREDACTED_PRODUCT_RESPONSE, router).await;
        let plugin = get_redacting_plugin(
            &serde_json::json!({ "all": true, "subgraphs": {"reviews": false }}),
        )
        .await;
        let router = build_mock_router_with_variable_dedup_optimization(plugin).await;
        execute_router_test(ERROR_PRODUCT_QUERY, &*UNREDACTED_PRODUCT_RESPONSE, router).await;
    }

    #[tokio::test]
    async fn it_does_redact_all_explicit_allow_product_explict_redact_for_product_query() {
        // Build a redacting plugin
        let plugin = get_redacting_plugin(
            &serde_json::json!({ "all": true, "subgraphs": {"products": false }}),
        )
        .await;
        let router = build_mock_router(plugin).await;
        execute_router_test(ERROR_PRODUCT_QUERY, &*REDACTED_PRODUCT_RESPONSE, router).await;
        let plugin = get_redacting_plugin(
            &serde_json::json!({ "all": true, "subgraphs": {"products": false }}),
        )
        .await;
        let router_with_opti = build_mock_router_with_variable_dedup_optimization(plugin).await;
        execute_router_test(
            ERROR_PRODUCT_QUERY,
            &*REDACTED_PRODUCT_RESPONSE,
            router_with_opti,
        )
        .await;
    }

    #[tokio::test]
    async fn it_does_not_redact_all_explicit_allow_account_explict_redact_for_product_query() {
        // Build a redacting plugin
        let plugin = get_redacting_plugin(
            &serde_json::json!({ "all": true, "subgraphs": {"accounts": false }}),
        )
        .await;
        let router = build_mock_router(plugin).await;
        execute_router_test(ERROR_PRODUCT_QUERY, &*UNREDACTED_PRODUCT_RESPONSE, router).await;
    }

    #[tokio::test]
    async fn it_does_redact_all_explicit_allow_account_explict_redact_for_account_query() {
        // Build a redacting plugin
        let plugin = get_redacting_plugin(
            &serde_json::json!({ "all": true, "subgraphs": {"accounts": false }}),
        )
        .await;
        let router = build_mock_router(plugin).await;
        execute_router_test(ERROR_ACCOUNT_QUERY, &*REDACTED_ACCOUNT_RESPONSE, router).await;
        let plugin = get_redacting_plugin(
            &serde_json::json!({ "all": true, "subgraphs": {"accounts": false }}),
        )
        .await;
        let router = build_mock_router_with_variable_dedup_optimization(plugin).await;
        execute_router_test(ERROR_ACCOUNT_QUERY, &*REDACTED_ACCOUNT_RESPONSE, router).await;
    }
}<|MERGE_RESOLUTION|>--- conflicted
+++ resolved
@@ -70,13 +70,8 @@
     use super::*;
     use crate::plugin::utils::test::mock::subgraph::MockSubgraph;
     use crate::{
-<<<<<<< HEAD
-        DynPlugin, Object, PluggableRouterServiceBuilder, QueryPlanOptions, ResponseBody,
+        DynPlugin, Object, PluggableRouterServiceBuilder, QueryPlanOptions, Response, ResponseBody,
         RouterRequest, RouterResponse, Schema,
-=======
-        DynPlugin, Object, PluggableRouterServiceBuilder, Response, ResponseBody, RouterRequest,
-        RouterResponse, Schema,
->>>>>>> af5c54d0
     };
     use bytes::Bytes;
     use serde_json::Value as jValue;
