--- conflicted
+++ resolved
@@ -37,11 +37,7 @@
 opentelemetry-http = "0.6.0"
 paste = "1.0.6"
 regex = "1.5.5"
-<<<<<<< HEAD
-router-bridge = { git = "https://github.com/apollographql/federation-rs.git", rev = "88974177ff4a88ace76c3bd6adfa773db65ee7c4" }
-=======
-router-bridge = { git = "https://github.com/apollographql/federation-rs.git", rev = "59b38f09522b100c052ecf842c50870ec56cc1a4" }
->>>>>>> 8d138ade
+router-bridge = { git = "https://github.com/apollographql/federation-rs.git", rev = "77954486a534ceead7511feb1c470bd757cd5b02" }
 schemars = { version = "0.8.8", features = ["url"] }
 serde = { version = "1.0.136", features = ["derive", "rc"] }
 serde_json = { version = "1.0.79", features = ["preserve_order"] }
